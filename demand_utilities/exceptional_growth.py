import os
from typing import List
from typing import Tuple
from typing import Iterable
from itertools import product

import numpy as np
import pandas as pd
from tqdm import tqdm

# Import attraction generator to access soc splits
import efs_attraction_generator as am

from zone_translator import ZoneTranslator
from demand_utilities import utils as du
import efs_constants as consts


def load_exceptional_zones(productions_export: str,
                           attractions_export: str
                           ) -> pd.DataFrame:
    """Load all identified exceptional zones. 
    As these are generated at the population level, the returned dataframe
    will contain MSOA zones.

    Parameters
    ----------
    productions_export : str
        Export folder supplied to the efs_production_generator.
        Used to retrieve exceptional population growth zones.
    attractions_export : str
        Export folder supplied to efs_attraction_generator.
        Used to retrieve exceptional employment growth zones.

    Returns
    -------
    exceptional_production_zones:
        A dataframe with the column "msoa_zone_id", containing all
        identified exceptional zones for productions.

    exceptional_attraction_zones:
        A dataframe with the column "msoa_zone_id", containing all
        identified exceptional zones for attractions.
    """
    prod_ez_path = os.path.join(productions_export, consts.EG_FNAME)
    attr_ez_path = os.path.join(attractions_export, consts.EG_FNAME)

    return pd.read_csv(prod_ez_path), pd.read_csv(attr_ez_path)


def segment_employment(employment: pd.DataFrame,
                       soc_weights_path: str,
                       zone_column: str,
                       data_cols: List[str],
                       emp_cat_col: str = 'employment_cat',
                       ) -> pd.DataFrame:
    """Takes a dataframe containing employment data and a path to soc_weights,
    returns the employment data segmented by skill level (soc).

    Parameters
    ----------
    employment : pd.DataFrame
        Employment data containing a zone_column, col, and
        "employment_cat" (employment category). Zoning should be at MSOA.
    soc_weights_path : str
        Path to a file containing soc weights. Should contain a column called
        "msoa_zone_id".
    zone_column : str
        Usually "msoa_zone_id", should contain MSOA zones.
    data_cols : List[str]
        Columns in employment that contains the employee data.
    msoa_lookup_path : str
        File used to convert MSOA codes to zone ids

    Returns
    -------
    pd.DataFrame
        Returns employment segmented by soc.
    """
    # Init
    soc_weights = am.get_soc_weights(soc_weights_path)

    # Split by soc for each data col
    segmented_emp = pd.DataFrame()
    non_data_cols = du.list_safe_remove(list(employment), data_cols)
    for col in data_cols:
        # Extract just this data col
        index_cols = non_data_cols + [col]
        filtered_emp = employment.reindex(columns=index_cols)

        # split and make sure data is sorted
        filtered_emp = am.split_by_soc(
            filtered_emp,
            soc_weights,
            unique_col=col,
            split_cols=[zone_column, emp_cat_col]
        ).sort_values(by=[zone_column, emp_cat_col])

        # Build the return df
        if segmented_emp.empty:
            segmented_emp = filtered_emp
        else:
            segmented_emp[col] = filtered_emp[col]

    return segmented_emp


def calculate_attraction_weights(observed_base: pd.DataFrame,
                                 land_use: pd.DataFrame,
                                 base_year: str,
                                 emp_segment_cols: List[str],
                                 attr_segment_cols: List[str],
                                 zone_column: str,
                                 sector_lookup: pd.Series = None,
                                 purpose_column: str = "p",
                                 soc_weights_path: str = None
                                 ) -> pd.DataFrame:
    """Calculates the sector level attraction weights using the 
    observed base attractions and land use.
    These are used to convert the employment for exceptional zones into 
    attractions that replace the standard attractions for these few zones.

    Parameters
    ----------
    observed_base : pd.DataFrame
        Observed base attractions. Must contain all columns in segment_cols
        and be at the same zone level as the land_use.
    land_use : pd.DataFrame
        Base year land use data. Should contain the column base_year and all 
        columns in segment_cols, with the exception of the purpose_column.
    e_zones : pd.DataFrame
        Unused
    base_year : str
        The base year that will be used to calculate the trip rates. Must be a 
        column in bothobserved_base and land_use.
    segment_cols : List[str]
        The segment columns present in observed_base. Generally will just be 
        "purpose_id".
    zone_column : str
        Column containing zone ids.
    sector_lookup : pd.Series, optional
        A pd.Series with an index containing all zone ids in zone_column that 
        map to the sector in the series. If None, the zone system will be used 
        as the sector system, by default None
    purpose_column : str, optional
        Column containing purpose ids in observed_base, by default "purpose_id"
    soc_weights_path : str, optional
        Path to the skill level weights. Required is attractions are needed 
        with soc segmentation - not required after attractions generation 
        update, by default None

    Returns
    -------
    pd.DataFrame
        Dataframe with the columns "sector_id", all columns in segment_cols, 
        and "trip_rate". This format is required by the function
        handle_exceptional_growth.
    """
    # Init
    attr_group_cols = ["sector_id"] + attr_segment_cols
    emp_group_cols = ["sector_id"] + attr_segment_cols
    emp_group_cols.remove(purpose_column)

    if sector_lookup is None:
        def sector_map(x): return x
    else:
        sector_map = sector_lookup.copy()

    # tr_e will contain the sector level trip rates for each purpose
    tr_e = None

    print("Calculating Attraction Weights")

    # Add sector column to observed data
    observed = observed_base.copy()
    observed["sector_id"] = observed[zone_column].map(sector_map)

    # Filter employment to only the commute category - drop the column
    index_cols = [zone_column] + emp_segment_cols + [base_year]
    emp = land_use.loc[land_use["employment_cat"] == "E01"]
    emp = emp.reindex(columns=index_cols)

    # If required, convert employment to soc segmentation
    if soc_weights_path is not None and 'soc' not in emp:
        emp = segment_employment(
            emp,
            soc_weights_path=soc_weights_path,
            zone_column=zone_column,
            data_cols=[base_year],
        )
        observed["soc"] = observed["soc"].astype("int")

    # Group and sum employment by the required segmentation (likely sector 
    # and soc) - adding in the column for soc segmentation if necessary
    emp["sector_id"] = emp[zone_column].map(sector_map)
    if soc_weights_path is not None:
        emp = emp.groupby(
            ["sector_id", "soc"],
            as_index=False
        )[base_year].sum()
        emp["soc"] = emp["soc"].astype("int")
    else:
        emp = emp.groupby(emp_group_cols, as_index=False)[base_year].sum()
    # Rename base year employment column to avoid conflicts when merging
    emp.rename({base_year: "land_use"}, axis=1, inplace=True)

    # print("Split Employment")
    # print(emp)

    # observed.to_csv("observed_pre_group.csv")

    # Convert the base observed attractions to sector totals
    observed = observed.groupby(
        attr_group_cols,
        as_index=False
    )[base_year].sum()

    # print("Observed Attractions")
    # print(observed)

    if "soc" in emp.columns and 0 not in emp["soc"].unique():
        # Add in soc segmentation for non-soc purposes (sum 1, 2, 3)
        soc_0 = emp.groupby(
            [col for col in emp_group_cols if col != "soc"],
            as_index=False
        )["land_use"].sum()
        soc_0["soc"] = 0
        emp = emp.append(
            soc_0
        )

    # Merge is done on sector_id and employment segmentation (soc) so that the 
    # same land_use data is joined to each purpose in the attractions
    tr_e = pd.merge(
        observed,
        emp,
        on=emp_group_cols
    )

    # emp_group_cols.insert(1, purpose_column)
    tr_e.set_index(attr_group_cols, inplace=True)
    tr_e.sort_index(inplace=True)
    tr_e.reset_index(inplace=True)

    # Trip Rate (attraction weight) = 
    # Base year attractions / Base year employment
    tr_e["trip_rate"] = tr_e[base_year] / tr_e["land_use"]

    tr_e = tr_e[attr_group_cols + ["trip_rate"]]

    # print(tr_e)

    # tr_e.to_csv("tr_e.csv")

    return tr_e


def convert_pop_segmentation(population: pd.DataFrame,
                             grouping_cols: List[str],
                             value_cols: List[str],
                             sector_map: pd.Series = None,
                             zone_column: str = "model_zone_id",
                             sector_column: str = "sector_id"
                             ) -> pd.DataFrame:
    """Convert a given population dataframe to the segmentation format required
    by the productions. Converts soc and ns columns from floats to a mix of
    integers and "none".
    If a sector map is provided, the returned datframe will also be grouped by 
    these sectors.

    Parameters
    ----------
    population : pd.DataFrame
        Dataframe containing population data, Requires the columns in 
        grouping_cols, value_cols, and "soc" and "ns".
    grouping_cols : List[str]
        Columns to group by. If a sector_map is supplied, this should contain
        "sector_id". Should also contain "soc" and "ns".
    value_cols : List[str]
        Columns to sum when grouping. 
    sector_map : pd.Series, optional
        A pd.Series with an index containing all zone ids in zone_column that 
        map to the sector in the series. If None, the zone system will be used 
        as the sector system, by default None
    zone_column : str, optional
        The column in population that contains the zone ids, by default
        "model_zone_id"
    sector_column : str, optional
        Column name for the new column containing sector ids, by default 
        "sector_id"

    Returns
    -------
    pd.DataFrame
        Dataframe with (optional) new column sector_column. Columns "soc" and 
        "ns" have their types converted to the same as in EFS productions.
    """

    pop = population.copy()
    pop["ns"] = pop["ns"].astype("int")
    pop["soc"] = pop["soc"].astype("int")
    pop["ns"] = "none"
    pop["ns"] = pop["ns"].astype("str")
    pop["soc"] = pop["soc"].astype("str")
    if sector_map is not None:
        pop[sector_column] = pop[zone_column].map(sector_map)
    pop_g = pop.groupby(grouping_cols)[value_cols].sum()
    pop = population.copy()
    pop["ns"] = pop["ns"].astype("int")
    pop["soc"] = pop["soc"].astype("int")
    pop["soc"] = "none"
    pop["soc"] = pop["soc"].astype("str")
    pop["ns"] = pop["ns"].astype("str")
    if sector_map is not None:
        pop[sector_column] = pop[zone_column].map(sector_map)
    pop_g = pop_g.append(pop.groupby(grouping_cols)[value_cols].sum())

    pop_g = pop_g.sort_index()
    pop_g = pop_g.reset_index()

    return pop_g


def calculate_production_trip_rate(observed_base: pd.DataFrame,
                                   land_use: pd.DataFrame,
                                   e_zones: pd.DataFrame,
                                   base_year: str,
                                   segment_cols: List[str],
                                   zone_column: str,
                                   sector_lookup: pd.Series = None,
                                   purpose_column: str = "p"
                                   ) -> pd.DataFrame:
    """Calculates the sector level trip rates for productions using the 
    observed base productions and land use population data.

    Parameters
    ----------
    observed_base : pd.DataFrame
        Observed base productions. Must contain all columns in segment_cols
        and be at the same zone level as the land_use.
    land_use : pd.DataFrame
        Base year land use data. Should contain the column base_year and all 
        columns in segment_cols, with the exception of the purpose_column.
    e_zones : pd.DataFrame
        Unused
    base_year : str
        The base year that will be used to calculate the trip rates. Must be a 
        column in bothobserved_base and land_use.
    segment_cols : List[str]
        The segment columns present in observed_base. Generally will just be 
        "purpose_id".
    zone_column : str
        Column containing zone ids.
    sector_lookup : pd.Series, optional
        A pd.Series with an index containing all zone ids in zone_column that 
        map to the sector in the series. If None, the zone system will be used 
        as the sector system, by default None
    purpose_column : str, optional
        Column containing purpose ids in observed_base, by default "purpose_id"
    soc_weights_path : str, optional
        Path to the skill level weights. Required is productions are needed 
        with soc segmentation - not required after productions generation 
        update, by default None

    Returns
    -------
    pd.DataFrame
        Dataframe with the columns "sector_id", all columns in segment_cols, 
        and "trip_rate". This format is required by the function
        handle_exceptional_growth.
    """

    # Add sector column to observed data
    pop_group_cols = ["sector_id"] + segment_cols

    pop_group_cols.remove(purpose_column)

    if sector_lookup is None:
        def sector_map(x): return x
    else:
        sector_map = sector_lookup.copy()

    tr_p = None

    print("Calculating Production Trip Rates")

    # Convert to the trip segmentation dealing with mismatched soc and ns types
    # Dataframe pop_g is also grouped by sector here
    pop_g = convert_pop_segmentation(
        land_use,
        pop_group_cols,
        value_cols=base_year,
        sector_map=sector_map,
        zone_column=zone_column
    )

    # Rename to land_use to prevent name conflicts on merges
    pop_g = pop_g.rename({base_year: "land_use"}, axis=1)

    # print(sector_lookup)
    # print(observed_base)

    # Group and sum the required segmentation
    # - likely [sector_id, purpose, soc, ns, ca]
    observed = observed_base.copy()
    observed["sector_id"] = observed[zone_column].map(sector_map)
    observed = observed.groupby(
        pop_group_cols + [purpose_column],
        as_index=False
    )[base_year].sum()

    # Merge data on all common segmentation between land_use and productions
    tr_p = observed.merge(
        pop_g,
        on=pop_group_cols
    )

    # Trip Rate = Base year productions / Base year population
    tr_p["trip_rate"] = tr_p[base_year] / tr_p["land_use"]

    pop_group_cols.insert(1, purpose_column)
    tr_p.set_index(pop_group_cols, inplace=True)
    tr_p.sort_index(inplace=True)
    tr_p.reset_index(inplace=True)

    # print("Saving to files")
    # observed.to_csv("observed_base_prod.csv", index=False)
    # pop_g.to_csv("pop_g.csv", index=False)

    tr_p.to_csv("tr_p.csv", index=False)

    tr_p = tr_p[pop_group_cols + ["trip_rate"]]

    return tr_p


def handle_exceptional_growth(synth_future: pd.DataFrame,
                              synth_base: pd.DataFrame,
                              observed_base: pd.DataFrame,
                              zone_column: str,
                              segment_columns: List[str],
                              value_column: str,
                              base_year: str,
                              exceptional_zones: pd.DataFrame,
                              land_use: pd.DataFrame,
                              trip_rates: pd.DataFrame,
                              sector_lookup: pd.Series,
                              force_soc_type: bool = False,
                              purpose_col: str = 'p',
                              audit_location: str = None
                              ) -> pd.DataFrame:
    """Applies the following growth criteria depending on the zone type 
    (normal growth or exceptional) -
    normal = observed_base * synthetic_forecast / synthetic_base
    exceptional = land_use_future * sector_trip_rate
    Outputs files containing the changes made to exceptional zones.
    Returns a dataframe containing the forecast trips after applying the 
    growth criteria.

    Parameters
    ----------
    synth_future : pd.DataFrame
        Synthetic forecast data.
        Must contain zone_column, segment_columns, and value_column
    synth_base : pd.DataFrame
        Synthetic base year data.
        Must contain zone_column, segment_columns, and base_year
    observed_base : pd.DataFrame
        Observed base year data.
        Must contain zone_column, segment_columns, and base_year
    zone_column : str
        Column containing zone ids. Zone system must be common to all input
        dataframes.
    segment_columns : List[str]
        Segment columns present in the synth_future/synth_base/observed_base
        and trip_rates dataframes. Used as the merge keys for these dataframes.
    value_column : str
        The column containing data relevant to this forecast year. 
    base_year : str
        The column containing base year data.
    exceptional_zones : pd.DataFrame
        Supply any zones that are to be considered exceptional. Contains a list 
        of the "exceptional" zones
    land_use : pd.DataFrame
        Contains land use data for each zone, with the same segmentation as 
        the synthetic/observed data (except for purpose_id).
    trip_rates : pd.DataFrame
        Contains trip rates for each sector in sector_lookup, with the same 
        segmentation as the synthetic/observed data. 
    sector_lookup : pd.Series
        A pd.Series with an index containing all zone ids in zone_column that 
        map to the sector in the series. Maps the zones in land_use to the
        sectors in trip_rates.
    force_soc_type : bool, optional
        If the type of the soc columns should be forced to integer. Used for
        attractions if skill segmentation is needed in the outputs, by default 
        True

    Returns
    -------
    pd.DataFrame
        The base observed data grown according to the growth criteria.
        Contains all segmentation columns, the intermediate synthetic and 
        observed data, and the final grown trips.
    """
    # Note this could result in lower trips generated than before. See
    # the audit output for the changes

    sector_map = sector_lookup.copy()

    # Combine all dataframes into one, renaming the columns for
    # better readability
    merge_cols = [zone_column] + segment_columns
    forecast_vector = pd.merge(
        synth_base.rename({base_year: "s_b"}, axis=1),
        synth_future.rename({value_column: "s_f"}, axis=1),
        how="outer",
        on=merge_cols
    )
    forecast_vector = pd.merge(
        forecast_vector,
        observed_base.rename({base_year: "b_c"}, axis=1),
        how="outer",
        on=merge_cols
    )

    # Normal Zones Growth Calculation
    growth_factors = forecast_vector["s_f"] / forecast_vector["s_b"]
    forecast_vector[value_column] = forecast_vector["b_c"] * growth_factors

    # Handle Exceptional Zones
    # Get the relevant land use data
    e_land_use = land_use.loc[
        land_use[zone_column
                 ].isin(exceptional_zones[zone_column])].copy()
    # Map the land use to the sector used for the trip rates
    e_land_use["sector_id"] = e_land_use[zone_column].map(sector_map)
    # If a sector id was not found for any zone - print the errors and assume 
    # that it is an external zone and can be ignored
    no_sector_id = e_land_use.loc[e_land_use["sector_id"].isna()]
    if not no_sector_id.empty:
        print("Could not find a match for the following zones - ignoring "
              "them:")
        invalid_zones = no_sector_id[zone_column].unique()
        print(invalid_zones)
        e_land_use = e_land_use.loc[~e_land_use["sector_id"].isna()]
        valid_e_zones = exceptional_zones.loc[
            ~exceptional_zones[zone_column].isin(invalid_zones)
        ]
    else:
        valid_e_zones = exceptional_zones

    trip_rate_merge_cols = merge_cols.copy()
    trip_rate_merge_cols.remove(zone_column)
    trip_rate_merge_cols.remove(purpose_col)
    trip_rate_merge_cols.insert(0, "sector_id")

    # (Required to ensure a complete merge on soc column -
    # only for attractions)
    if force_soc_type:
        e_land_use["soc"] = e_land_use["soc"].astype("int")
        # Add soc = 0 segmentation (sum of the others) for use in 
        # non-soc purposes
        if 0 not in e_land_use["soc"].unique():
            # Extract the soc total at sector level
            soc_group_cols = [
                col for col in merge_cols 
                if col not in ["soc", "p"]
            ] + ["sector_id"]
            soc_0 = e_land_use.groupby(
                soc_group_cols,
                as_index=False
            )[value_column].sum()
            # Define as soc 0 and add to the end of the existing data
            soc_0["soc"] = 0
            e_land_use = e_land_use.append(
                soc_0
            )

    # print("Exceptional Land Use")
    # print(e_land_use)
    if audit_location:
        e_land_use.to_csv(
            os.path.join(audit_location, "exceptional_land_use.csv"),
            index=False
        )
    # print("Trip Rates")
    # print(trip_rates)

    # This looks like a mini production/attraction model?

    # Merge on the common segmentation and re-calculate the synthetic forecast 
    # using the new sector level trip rates
    # print("Merging on ", trip_rate_merge_cols)
    e_infill = pd.merge(
        e_land_use,
        trip_rates,
        how="left",
        on=trip_rate_merge_cols
    )
    e_infill["s_f_exceptional"] = (
        e_infill[value_column]
        * e_infill["trip_rate"]
    )

    # Tidy up unused columns
    e_infill.drop(["trip_rate", "sector_id", value_column],
                  axis=1, inplace=True)
    # print("Exceptional Forecast")
    # print(e_infill)

    # Merge to the final forecast vector and overwrite with s_f_exceptional 
    # where necessary

    forecast_vector = pd.merge(
        forecast_vector,
        e_infill,
        how="left",
        on=merge_cols
    )

    e_zone_mask = forecast_vector[zone_column].isin(valid_e_zones[zone_column])
    # If the calculated trip rate/attraction weight is too low and results in 
    # a smaller value for the P/A, use the original P/A
    s_f_increase = (
        forecast_vector["s_f_exceptional"] >= forecast_vector[value_column]
    )
    forecast_vector.loc[e_zone_mask & s_f_increase, value_column] = (
        forecast_vector.loc[e_zone_mask & s_f_increase, "s_f_exceptional"]
    )
    forecast_vector.drop(["s_f_exceptional"], axis=1, inplace=True)

    # Tidy up the forecast vector
    group_cols = [zone_column] + segment_columns
    index_cols = group_cols.copy() + [value_column]

    forecast_vector = forecast_vector.reindex(columns=index_cols)
    forecast_vector = forecast_vector.groupby(group_cols).sum().reset_index()

    # Is this how long it should be? Are we dropping anything?
    # Should be 98800 long?
    # - Currently ignores missing values in the input P/A's, results in a 
    # vector with the same shape as the one provided
    # norms_zones * ca * p * soc/ns
    # (1300*2*2*4)
    # + (1300*2*6*5)
    # print("Final Forecast")
    # print(forecast_vector)
    forecast_vector.to_csv("test.csv")

    return forecast_vector


def growth_criteria(synth_productions: pd.DataFrame,
                    synth_attractions: pd.DataFrame,
                    observed_prod_path: str,
                    observed_attr_path: str,
                    population_path: str,
                    employment_path: str,
                    model_name: str,
                    base_year: str,
                    future_years: List[str],
                    prod_exceptional_zones: pd.DataFrame = None,
                    attr_exceptional_zones: pd.DataFrame = None,
                    zone_translator: ZoneTranslator = None,
                    zt_from_zone: str = None,
                    zt_pop_df: pd.DataFrame = None,
                    zt_emp_df: pd.DataFrame = None,
                    trip_rate_sectors: str = None,
                    soc_weights_path: str = None,
                    purpose_col: str = 'p',
                    prod_audits: str = None,
                    attr_audits: str = None
                    ) -> Tuple[pd.DataFrame, pd.DataFrame]:
    """Processes the PA vectors and other data from the main EFS and returns 
    the forecast vectors.

    Parameters
    ----------
    synth_productions : pd.DataFrame
        Synthetic production data for base and future years.
    synth_attractions : pd.DataFrame
        Synthetic attraction data for base and future years.
    observed_prod_path : str
        Path to the base observed productions.
        TODO Change the processing of this depending on the format of the final
        base observed.
    observed_attr_path : str
        Path to the base observed attractions.
        TODO Change the processing of this depending on the format of the final
        base observed.
    population_path : str
        Path to the population data as output by the efs_production_generator.
        At MSOA zone level.
    employment_path : str
        Path to the employment data as output by the efs_attraction_generator.
        At MSOA zone level.
    msoa_lookup_path : str
        Path to the MSOA code to id conversion file.
    segments : dict
        Dictionary of segments required for each dataframe.
        Contains:
            "prod" : List[str] Production segments required
            "am" : List[str] Attraction segments required
            "pop" : List[str] Population segments required
            "emp" : List[str] Employment segments required
    future_years : List[str]
        List of all future years to calculate the forecast for. Must be a 
        column for each of these in the synthetic/observed/land use.
    base_year : str
        Base year column that must be present in the observed/synthetic/land 
        use data.
    zone_translator : ZoneTranslator, optional
        Instance of a zone translator - supplied by the main EFS process, by
        default None
    zone_translator_args : dict, optional
        Arguments to provide to the zone_translator.run method. Should contain
        the translation dataframe, start and end zoning, by default None
    exceptional_zones : pd.DataFrame, optional
        List of all exceptional zones, identified by the development log in 
        the production and attraction generators, by default None
    trip_rate_sectors : pd.Series, optional
        A pd.Series with an index containing all zone ids in the zone_columns
        that map to the sector in the series, by default None

    Returns
    -------
    Tuple[pd.DataFrame, pd.DataFrame]
        Returns the grown productions and attractions data.
    """
    # Init
    all_years = [base_year] + future_years

    zt_from_zone_col = zt_from_zone.lower() + '_zone_id'
    model_zone_col = model_name.lower() + '_zone_id'

    # Load files and format inputs as necessary
    print("Loading Files")
    population = du.safe_read_csv(population_path)
    employment = du.safe_read_csv(employment_path)
    observed_productions = du.safe_read_csv(observed_prod_path)
    observed_attractions = du.safe_read_csv(observed_attr_path)

    # Infer the P/A and pop/emp segmentation
    non_seg_cols = [zt_from_zone_col, model_zone_col] + all_years
    segments = {
        "pop": du.list_safe_remove(list(population), non_seg_cols),
        "emp": du.list_safe_remove(list(employment), non_seg_cols),
        "prod": du.list_safe_remove(list(synth_productions), non_seg_cols),
        "attr": du.list_safe_remove(list(synth_attractions), non_seg_cols)
    }

    # Set up the grouping columns
    prod_group_cols = [model_zone_col] + segments["prod"]
    attr_group_cols = [model_zone_col] + segments["attr"]
    pop_group_cols = [model_zone_col] + segments["pop"]
    emp_group_cols = [model_zone_col] + segments["emp"]

    # Ensure correct column types
    population.columns = population.columns.astype(str)
    employment.columns = employment.columns.astype(str)

    # print("Population")
    # print(population)

    # print("Employment")
    # print(employment)

    # If there is no soc segmentation in the employment - need to add
    if "soc" not in employment.columns:
        employment = segment_employment(
            employment,
            soc_weights_path,
            "msoa_zone_id",
            [base_year] + future_years
        )

    # If the zone translator has been supplied, need to change zone system
    # TODO: Use pop/emp translation file depending on what's being translated
    if zone_translator is not None:
        print("Translating zone system")

        # Make sure we have all the arguments for the zone translation
        zt_inputs = [zt_from_zone, zt_emp_df, zt_emp_df]
        if any([x is None for x in zt_inputs]):
            raise ValueError(
                "Was given a zone translator, but not all the arguments. "
                "Please make sure all of the following are being passed into "
                "the function call:\n"
                "'[zt_from_zone, zt_to_zone, zt_emp_df, zt_emp_df]'"
            )

        # Convert the pop/emp to the required zoning system
        non_split_columns = list(population)
        non_split_columns = du.list_safe_remove(non_split_columns, all_years)
        population = zone_translator.run(
            population,
            translation_df=zt_pop_df,
            from_zoning=zt_from_zone,
            to_zoning=model_name,
            non_split_cols=non_split_columns
        )

        non_split_columns = list(employment)
        non_split_columns = du.list_safe_remove(non_split_columns, all_years)
        employment = zone_translator.run(
            employment,
            translation_df=zt_emp_df,
            from_zoning=zt_from_zone,
            to_zoning=model_name,
            non_split_cols=non_split_columns
        )

        # Convert the exceptional zones if they exist
        if prod_exceptional_zones is not None:
            non_split_columns = list(prod_exceptional_zones)
            non_split_columns = du.list_safe_remove(non_split_columns, all_years)
            prod_exceptional_zones = zone_translator.run(
                prod_exceptional_zones,
                translation_df=zt_pop_df,
                from_zoning=zt_from_zone,
                to_zoning=model_name,
                non_split_cols=non_split_columns
            )
        else:
            prod_exceptional_zones = pd.DataFrame(columns=[model_zone_col])

        if attr_exceptional_zones is not None:
            non_split_columns = list(attr_exceptional_zones)
            non_split_columns = du.list_safe_remove(non_split_columns, all_years)
            attr_exceptional_zones = zone_translator.run(
                attr_exceptional_zones,
                translation_df=zt_pop_df,
                from_zoning=zt_from_zone,
                to_zoning=model_name,
                non_split_cols=non_split_columns
            )
        else:
            attr_exceptional_zones = pd.DataFrame(columns=[model_zone_col])

    # Stick exceptional zones together now they've been translated
    exceptional_zones = [prod_exceptional_zones, attr_exceptional_zones]
    exceptional_zones = pd.concat(exceptional_zones, axis=0)

    # print("Converted Population")
    # print(population)
    # print("Employment")
    # print(employment)
    # print("Obs Productions")
    # print(observed_productions)
    # print("Obs Attractions")
    # print(observed_attractions)
    # print("Exceptional Zones")
    # print(exceptional_zones)

    # ## Calculate Trip Rates ## #

    # Extract just the base year data from observed data
    index_cols = prod_group_cols + [base_year]
    observed_prod_base = observed_productions.reindex(columns=index_cols)

    index_cols = attr_group_cols + [base_year]
    observed_attr_base = observed_attractions.reindex(columns=index_cols)

    prod_trip_rates = calculate_production_trip_rate(
        observed_base=observed_prod_base,
        land_use=population,
        e_zones=pd.DataFrame,
        base_year=base_year,
        segment_cols=segments['prod'],
        zone_column=model_zone_col,
        purpose_column=purpose_col,
        sector_lookup=trip_rate_sectors
    )
    attr_trip_rates = calculate_attraction_weights(
        observed_base=observed_attr_base,
        land_use=employment,
        base_year=base_year,
        emp_segment_cols=segments['emp'],
        attr_segment_cols=segments['attr'],
        zone_column=model_zone_col,
        purpose_column=purpose_col,
        sector_lookup=trip_rate_sectors
    )
    
    if prod_audits:
        prod_trip_rates.to_csv(
            os.path.join(prod_audits, "exc_production_triprate.csv"),
            index=False
        )
    if attr_audits:
        attr_trip_rates.to_csv(
            os.path.join(attr_audits, "exc_attraction_triprate.csv"),
            index=False
        )

    # Setup population segmentation for growth criteria
    population = convert_pop_segmentation(
        population,
        grouping_cols=du.intersection(pop_group_cols, prod_group_cols),
        value_cols=future_years
    )

    # ## Apply Growth Criteria ## #

    # Grab just the base year P/A
    index_cols = prod_group_cols + [base_year]
    synth_prod_base = synth_productions.reindex(columns=index_cols)

    index_cols = attr_group_cols + [base_year]
    synth_attr_base = synth_attractions.reindex(columns=index_cols)

    # Initialise loop output
    grown_productions = list()
    grown_attractions = list()
    grown_productions.append(synth_prod_base)
    grown_attractions.append(synth_attr_base)

    # Calculate separately for each year and combine at the end
    for year in future_years:
        # Grab the data for this year
        index_cols = prod_group_cols + [year]
        synth_prod_subset = synth_productions.reindex(columns=index_cols)

        index_cols = attr_group_cols + [year]
        synth_attr_subset = synth_attractions.reindex(columns=index_cols)

        pop_subset = population.reindex(columns=pop_group_cols + [year])
        emp_subset = employment.reindex(columns=emp_group_cols + [year])

        # Drop the commute column
        emp_subset = emp_subset.loc[emp_subset["employment_cat"] == "E01"]
        emp_subset = emp_subset.drop("employment_cat", axis=1)

        year_productions = handle_exceptional_growth(
            synth_future=synth_prod_subset,
            synth_base=synth_prod_base,
            observed_base=observed_prod_base,
            zone_column=model_zone_col,
            segment_columns=segments['prod'],
            value_column=year,
            base_year=base_year,
            exceptional_zones=prod_exceptional_zones,
            land_use=pop_subset,
            trip_rates=prod_trip_rates,
            sector_lookup=trip_rate_sectors,
            audit_location=prod_audits
        )
        grown_productions.append(year_productions)

        year_attractions = handle_exceptional_growth(
            synth_future=synth_attr_subset,
            synth_base=synth_attr_base,
            observed_base=observed_attractions,
            zone_column=model_zone_col,
            segment_columns=segments['attr'],
            value_column=year,
            base_year=base_year,
            exceptional_zones=attr_exceptional_zones,
            land_use=emp_subset,
            trip_rates=attr_trip_rates,
            sector_lookup=trip_rate_sectors,
            force_soc_type="soc" in segments['emp'],
            audit_location=attr_audits
        )
<<<<<<< HEAD
        grown_attractions.append(year_attractions)

    # Combine forecast vectors for each year
    converted_productions = pd.concat(
        [x.set_index(prod_group_cols) for x in grown_productions],
        axis=1
    ).reset_index()
    converted_pure_attractions = pd.concat(
        [x.set_index(attr_group_cols) for x in grown_attractions],
        axis=1
    ).reset_index()

    return converted_productions, converted_pure_attractions
=======

    # Combine forecast vectors
    converted_productions = pd.DataFrame()
    converted_pure_attractions = pd.DataFrame()
    for year in grown_productions.keys():
        prod = grown_productions[year][segments["prod"] + [year]]
        attr = grown_attractions[year][segments["attr"] + [year]]
        if converted_productions.empty:
            converted_productions = prod
            converted_pure_attractions = attr
        else:
            converted_productions = pd.merge(
                converted_productions,
                prod,
                on=segments["prod"]
            )
            converted_pure_attractions = pd.merge(
                converted_pure_attractions,
                attr,
                on=segments["attr"]
            )
    converted_productions.to_csv("grown_productions.csv", index=False)
    converted_pure_attractions.to_csv("grown_attractions.csv", index=False)

    return (converted_productions, converted_pure_attractions)


def extract_donor_totals(matrix_path: str,
                         sectors: pd.DataFrame,
                         tour_proportions: pd.DataFrame = None
                         ) -> Tuple[pd.DataFrame, pd.DataFrame]:
    """Extracts the matrix trip ends for a given HB/NHB matrix, for the 
    required Donor Sectors.
    If tour proportions are provided, PA matrices are converted to OD
    first, so that the totals are comparable with each other.

    Parameters
    ----------
    matrix_path : str
        Path to the matrix file
    sectors : pd.DataFrame
        Donor sectors that the totals will be extracted for.
    tour_proportions : pd.DataFrame, optional
        Tour proportions - wide format. Should be provided if the matrix is
        HB productions/Attractions, by default None

    Returns
    -------
    Tuple[pd.DataFrame, pd.DataFrame]
        Tuple containing the donor sector totals and the average tour 
        proportions for the donor sectors.

    Raises
    ------
    ValueError
        If the tour proportions shape does not match the matrix shape.
    """

    df = pd.read_csv(matrix_path, index_col=0)
    agg_tour_props = pd.DataFrame()

    # Convert to OD if tour proportions are supplied
    if tour_proportions is not None:
        # Check that the shapes match
        if tour_proportions.shape != df.shape:
            raise ValueError("Shape Mismatch in tour proportions")
        # Tour proportions are the ratio of from home to to home
        # If these are 0.5, equal amounts of both will be used
        od_df = (
            (2 * df.values * tour_proportions.values)
            + (2 * df.values.T * (1 - tour_proportions.values))
        )
        od_df = pd.DataFrame(
            od_df,
            index=df.index,
            columns=df.columns
        )
        # Extract the aggregated tour proportions for the sectors
        tp_o = tour_proportions.mean(axis=1)
        tp_d = tour_proportions.T.mean(axis=1)
        tp_d.index = tp_d.index.astype("int")
        tp_d.index.name = tp_o.index.name

        agg_tour_props = pd.DataFrame({"origins": tp_o,
                                       "dests": tp_d})
        agg_tour_props = pd.merge(
            sectors,
            agg_tour_props,
            left_on="Zone",
            right_index=True
        )
        agg_tour_props = agg_tour_props.groupby(
            "Sector ID"
        )[["origins", "dests"]].mean()
        agg_tour_props.rename(
            {"Sector ID": "Donor Sector ID"},
            axis=1,
            inplace=True
        )
    else:
        od_df = df.copy()

    # Calculate the origin and destination trip ends and combine into one
    origins = od_df.sum(axis=1)
    destinations = od_df.T.sum(axis=1)
    destinations.index = destinations.index.astype("int")
    destinations.index.name = origins.index.name

    totals = pd.DataFrame({"origins": origins,
                           "dests": destinations})

    donor_totals = pd.merge(
        sectors,
        totals,
        left_on="Zone",
        right_index=True
    )

    donor_totals = donor_totals.groupby(
        "Sector ID"
    )[["origins", "dests"]].sum()
    donor_totals.index.name = "Donor Sector ID"

    return donor_totals, agg_tour_props


def calculate_tour_proportions(od_matrix_base: str,
                               fill_val: float = 0.5
                               ) -> pd.DataFrame:
    """Calculate tour proportions from the "from_home" and "to_home" OD
    matrices produced by the EFS. Combines all time periods into a 24hr value.
    If no values are available, the tour proportions default to fill_val.

    Parameters
    ----------
    od_matrix_base : str
        The base form of the OD matrix name. Curly braces should be included
        where the from/to strings should be added.
    fill_val : float, optional
        The default value for tour proportions, by default 0.5

    Returns
    -------
    pd.DataFrame
        A wide format dataframe with the proportion of "from home" to "to home"
        trips.
    """

    from_24 = pd.DataFrame()
    to_24 = pd.DataFrame()

    for tp in consts.TP_NEEDED:
        from_matrix_path = od_matrix_base.format("from", tp)
        to_matrix_path = od_matrix_base.format("to", tp)

        from_df = pd.read_csv(from_matrix_path, index_col=0)
        to_df = pd.read_csv(to_matrix_path, index_col=0)

        if from_24.empty:
            from_24 = from_df
            to_24 = to_df
        else:
            from_24 += from_df
            to_24 += to_df

    # Ignore errors where the numerator and denominator are both 0 (raise
    # exception if only denominator is 0) - keeps console tidy
    with np.errstate(invalid="ignore", divide="raise"):
        tour_props = from_24.values / (from_24.values + to_24.T.values)
    tour_props = pd.DataFrame(
        tour_props,
        index=from_24.index,
        columns=from_24.columns
    )
    # Remove NaN values where from_24 + to_24.T was 0
    tour_props.fillna(fill_val, inplace=True)

    return tour_props


def get_donor_zone_data(sectors: pd.DataFrame,
                        export_paths: dict,
                        nhb_segmented: bool,
                        ca_needed: bool
                        ) -> Tuple[pd.DataFrame, pd.DataFrame]:
    """Extract matrix totals for each donor zone, for each segmentation.
    If available, also calculate the tour proportions for each of these.

    Parameters
    ----------
    sectors : pd.DataFrame
        Dataframe of all donor sectors that are required.
    export_paths : dict
        EFS export path dictionary. Used to locate the output matrices.
    nhb_segmented : bool
        Flag if the NHB matrices contain the full segmentation like the HB 
        matrices.
    ca_needed : bool
        Flag if Car Availability segmentation is needed.

    Returns
    -------
    Tuple[pd.DataFrame, pd.DataFrame]
        Tuple containing the donor sector totals for each segmentation, and 
        the tour proportions extracted for each donor zone.
    """

    pa_path = export_paths["pa_24"]
    od_path = export_paths["od"]

    # Check if OD matrices are available for tour proportions
    ods_available = len(os.listdir(od_path)) > 0

    # ## Build HB totals ## #
    hb_purps = consts.PURPOSES_NEEDED
    socs = consts.SOC_NEEDED
    ns = consts.NS_NEEDED
    # For Noham, assume CA_NEEDED should be None
    cas = consts.CA_NEEDED if ca_needed else ["None"]
    modes = consts.MODES_NEEDED
    year = consts.BASE_YEAR

    hb_donor_data = pd.DataFrame()
    agg_tour_props = pd.DataFrame()

    desc = "Getting HB donor zone data"
    message = ""

    # Iterate through all segmentation available
    iter_hb = tqdm(list(product(hb_purps, modes, cas)), desc=desc)
    for purp, mode, ca in iter_hb:
        if purp in consts.SOC_P:
            segments = socs
        elif purp in consts.NS_P:
            segments = ns
        for segment in segments:
            desc_string = f"p_{purp}, m_{mode}, ca_{ca}, seg_{segment}"
            iter_hb.set_description(
                desc_string + " : " + message
            )
            matrix_name = du.get_dist_name(
                trip_origin="hb",
                matrix_format="pa",
                year=str(year),
                purpose=str(purp),
                mode=str(mode),
                segment=str(segment),
                car_availability=str(ca),
                tp=None,
                csv=True
            )
            matrix_path = os.path.join(pa_path, matrix_name)
            if ods_available:
                # Get 24hr OD tour proportions
                od_matrix_base = du.get_dist_name(
                    trip_origin="hb",
                    matrix_format="od_{}",
                    year=str(year),
                    purpose=str(purp),
                    mode=str(mode),
                    segment=str(segment),
                    car_availability=str(ca),
                    tp="{}",
                    csv=True
                )
                od_matrix_path = os.path.join(od_path, od_matrix_base)
                tour_props = calculate_tour_proportions(od_matrix_path)
                message = "Calculating Tour Proportions"
            else:
                # If OD matrices are not available - give a warning and use
                # default 0.5 for all
                tour_props = pd.read_csv(matrix_path, index_col=0)
                for col in tour_props.columns:
                    tour_props[col].values[:] = 0.5
                message = "Warning: Using default Tour Proportions of 0.5"
            # Extract the origin and destinations for each donor sector
            donor_totals, agg_tp = extract_donor_totals(
                matrix_path,
                sectors,
                tour_proportions=tour_props
            )
            # Add segmentation columns
            donor_totals["Purpose"] = purp
            donor_totals["segment"] = segment
            donor_totals["mode"] = mode
            donor_totals["ca"] = ca

            agg_tp["Purpose"] = purp
            agg_tp["segment"] = segment
            agg_tp["mode"] = mode
            agg_tp["ca"] = ca

            if hb_donor_data.empty:
                hb_donor_data = donor_totals
                agg_tour_props = agg_tp
            else:
                hb_donor_data = hb_donor_data.append(donor_totals)
                agg_tour_props = agg_tour_props.append(agg_tp)

    # ## Build HB totals ## #
    nhb_purps = consts.ALL_NHB_P

    nhb_donor_data = pd.DataFrame()

    desc = "Getting NHB donor zone data"
    if segment_employment:
        iter_nhb = tqdm(list(product(nhb_purps, modes, cas)), desc=desc)
    else:
        iter_nhb = tqdm(list(product(nhb_purps, modes, [None])), desc=desc)
    for purp, mode, ca in iter_nhb:
        if not segment_employment:
            segments = [999]
        elif purp in consts.SOC_P:
            segments = socs
        # Not elif as NS_P not defined for NHB
        else:
            segments = ns
        for segment in segments:
            iter_nhb.set_description(
                f"p_{purp}, m_{mode}, ca_{ca}, seg_{segment}"
            )
            matrix_name = du.get_dist_name(
                trip_origin="nhb",
                matrix_format="pa",
                year=str(year),
                purpose=str(purp),
                mode=str(mode),
                segment=str(segment) if segment_employment else None,
                car_availability=str(ca),
                tp=None,
                csv=True
            )
            matrix_path = os.path.join(pa_path, matrix_name)
            # Extract the origin and destinations for each donor sector
            donor_totals, _ = extract_donor_totals(matrix_path, sectors)
            # Add segmentation columns
            donor_totals["Purpose"] = purp
            donor_totals["segment"] = segment
            donor_totals["mode"] = mode
            donor_totals["ca"] = ca

            if nhb_donor_data.empty:
                nhb_donor_data = donor_totals
            else:
                nhb_donor_data = nhb_donor_data.append(donor_totals)

    # Combine to a single Dataframe with all segmentation
    hb_donor_data["trip_origin"] = "hb"
    nhb_donor_data["trip_origin"] = "nhb"
    donor_data = hb_donor_data.append(nhb_donor_data)

    return donor_data, agg_tour_props


def _replace_generation_segments(generation_data: pd.DataFrame,
                                 purpose_data: pd.DataFrame,
                                 segmented_nhb: bool,
                                 ca_needed: bool):
    """Splits the input generation data to the same level as TfN enhanced 
    segmentation. E.g. where dummy values of 999 are used, these are split 
    to represent all available segmentation.
    Note: at this point the underlying donor sector splits are not applied.

    Parameters
    ----------
    generation_data : pd.DataFrame
        The user input generation data
    purpose_data : pd.DataFrame
        The user input purpose definitions.
    segmented_nhb : bool
        Flag that is True if NHB matrices contain all segmentation that HB does
    ca_needed : bool
        Flag that is True if CA segmentation is needed. E.g. False for NoHam

    Returns
    -------
    pd.DataFrame
        The generation data dataframe, with new segmentation columns at TfN 
    enhanced level.
    """

    gen_data = generation_data.copy()

    if not ca_needed:
        # Combine any ca segmentation in the generation data
        # - likely not needed for most inputs
        group_cols = [
            col for col in gen_data.columns
            if col not in ["Volume", "TfN Segmentation - ca"]
        ]
        gen_data = gen_data.groupby(
            group_cols,
            as_index=False
        )["Volume"].sum()
        # Add the dummy value all ca segmentation
        gen_data["TfN Segmentation - ca"] = 999

    # Convert given purpose to EFS purposes
    try:
        gen_data = pd.merge(
            gen_data,
            purpose_data,
            on="Purpose ID",
            validate="m:m"
        )
        # Split purposes
    except pd.errors.MergeError:
        print("Purposes are already in EFS format")
        gen_data["Purpose"] = gen_data["Purpose ID"]

    # Add the segmentation if required
    # 999 is used in the inputs to represent the aggregated segment
    socs = pd.DataFrame(
        [[999, p, seg] for p, seg in product(consts.SOC_P, consts.SOC_NEEDED)],
        columns=["TfN Segmentation - soc", "Purpose", "soc"]
    )
    gen_data = pd.merge(
        gen_data,
        socs,
        on=["TfN Segmentation - soc", "Purpose"],
        how="left"
    )
    hb_nhb_ns_p = [p for p in consts.ALL_P if p not in consts.SOC_P]
    ns = pd.DataFrame(
        [[999, p, seg] for p, seg in product(hb_nhb_ns_p, consts.NS_NEEDED)],
        columns=["TfN Segmentation - ns", "Purpose", "ns"]
    )
    gen_data = pd.merge(
        gen_data,
        ns,
        on=["TfN Segmentation - ns", "Purpose"],
        how="left"
    )
    if ca_needed:
        cas = pd.DataFrame(
            [[999,  seg] for seg in consts.CA_NEEDED],
            columns=["TfN Segmentation - ca", "ca"]
        )
        gen_data = pd.merge(
            gen_data,
            cas,
            on=["TfN Segmentation - ca"],
            how="left"
        )
        # Replace 999 values with the given segmentation
        gen_data["ca"] = gen_data["ca"].fillna(
            gen_data["TfN Segmentation - ca"]
        ).astype("int")
    else:
        gen_data["ca"] = "None"
    # Build the segment column using the hierarchy of aggregated first
    gen_data["segment"] = gen_data["soc"].fillna(
        gen_data["ns"]).fillna(
            gen_data["TfN Segmentation - soc"]).fillna(
                gen_data["TfN Segmentation - ns"]
    ).astype("int")
    # Replace the values for nhb purposes with 999
    if not segmented_nhb:
        gen_data.loc[
            gen_data["Purpose"].isin(consts.NHB_PURPOSES_NEEDED), "segment"
        ] = 999
        gen_data.loc[
            gen_data["Purpose"].isin(consts.NHB_PURPOSES_NEEDED), "ca"
        ] = 999
    gen_data.drop(
        ["soc",
         "ns"],
        axis=1,
        inplace=True
    )
    gen_data.drop_duplicates(inplace=True)

    return gen_data


def _apply_underlying_segment_splits(generation_data: pd.DataFrame,
                                     donor_data: pd.DataFrame
                                     ) -> pd.DataFrame:
    """Apply the underlying donor sector splits, as calculated from 
    get_donor_zone_totals().
    Generation data trip volumes are split across all the required segmentation
    if aggregated values are provided.

    Parameters
    ----------
    generation_data : pd.DataFrame
        The generation data as output from _replace_generation_segments()
    donor_data : pd.DataFrame
        Donor zone data as output from get_donor_zone_totals()

    Returns
    -------
    pd.DataFrame
        The generation data with trip volumes split to the required 
        segmentation
    """

    ca_needed = "None" not in generation_data["ca"].unique()

    df = generation_data.copy()

    # Merge generation data to the donor_data to split where required
    split_data = pd.merge(
        df,
        donor_data,
        on=["Donor Sector ID", "Purpose", "segment", "ca"],
        how="left"
    )
    segment_cols = [
        "TfN Segmentation - soc",
        "TfN Segmentation - ns",
        "TfN Segmentation - ca"
    ]
    if not ca_needed:
        segment_cols.remove("TfN Segmentation - ca")

    # Convert the donor data to segmentation splits for distributing the trip
    # volumes
    group_cols = ["Year",
                  "Purpose ID",
                  "Direction"] + segment_cols
    # Calculate totals
    split_data["o_totals"] = split_data.groupby(
        group_cols,
        as_index=False
    )["origins"].transform(sum)
    split_data["d_totals"] = split_data.groupby(
        group_cols,
        as_index=False
    )["dests"].transform(sum)
    # Calculate segment proportions
    split_data.loc[split_data["Direction"] == 1, "proportion"] = (
        split_data["origins"] / split_data["o_totals"]
    )
    split_data.loc[split_data["Direction"] == 2, "proportion"] = (
        split_data["dests"] / split_data["d_totals"]
    )

    # Distribute the volume totals across the new segmentation
    split_data["split_volume"] = split_data["Volume"] * \
        split_data["proportion"]

    # Drop intermediate columns
    split_data.drop(
        ["Purpose ID",
         "origins",
         "dests",
         "o_totals",
         "d_totals",
         "proportion"],
        axis=1,
        inplace=True
    )
    split_data.drop(
        segment_cols,
        axis=1,
        inplace=True
    )

    return split_data


def _apply_sector_distribution(segment_split_data: pd.DataFrame,
                               distribution_data: pd.DataFrame
                               ) -> pd.DataFrame:
    """Distributed the bespoke zone generation data across all sectors in the 
    user-defined distribution.

    Parameters
    ----------
    segment_split_data : pd.DataFrame
        Generaion data at TfN level segmentation, as output by 
        _apply_underlying_segment_splits()
    distribution_data : pd.DataFrame
        The user defined sector distribution data.

    Returns
    -------
    pd.DataFrame
        The input dataframe with a new column, "dist_volume", where the trips
        for each segment have been distributed to the required sectors.
    """

    split_data = segment_split_data.copy()

    # Assign a unique ID to each row
    split_data["dist_id"] = split_data.reset_index().index.values
    # Apply sector distribution from Distribution ID
    sector_dist = pd.merge(
        split_data,
        distribution_data,
        on=["Distribution ID"],
        how="left"
    )
    # Use the Proportion column to get the distribution splits
    sector_dist["dist_volume"] = (
        sector_dist["split_volume"]
        * sector_dist["Proportion"]
        / sector_dist.groupby(["dist_id"])["Proportion"].transform(sum)
    )
    # Drop intermediate columns
    sector_dist.drop(
        ["dist_id", "Proportion", "split_volume", "Distribution ID"],
        axis=1,
        inplace=True
    )

    return sector_dist


def _convert_od_to_trips(sector_distributed_data: pd.DataFrame,
                         aggregated_tour_proportions: pd.DataFrame
                         ) -> pd.DataFrame:
    """Uses the aggregated tour proportions to convert OD trips to PA where
    required - for HB matrices.

    Parameters
    ----------
    sector_distributed_data : pd.DataFrame
        Generation data as output by _apply_sector_distribution()
    aggregated_tour_proportions : pd.DataFrame
        Tour proportions for each donor sector, used to convert trips in 
        HB purposes into productions and attractions to be compatible with the
        24hr PA matrices.

    Returns
    -------
    pd.DataFrame
        The input sector_distributed_data dataframe with the trips converted 
        to the relevant type for each purpose.
    """

    ca_needed = "None" not in sector_distributed_data["ca"].unique()

    sector_dist = sector_distributed_data.copy()
    agg_tour_props = aggregated_tour_proportions.copy()

    # Split from home / to home
    # Reset index to set Sector ID as a column
    agg_tour_props.reset_index(inplace=True)
    id_vars = ["Sector ID", "Purpose", "segment", "mode", "ca"]
    if not ca_needed:
        id_vars.remove("ca")
    agg_tour_props = agg_tour_props.melt(
        id_vars=["Sector ID", "Purpose", "segment", "mode", "ca"],
        value_vars=["origins", "dests"],
        var_name="Direction",
        value_name="tour_proportion"
    )
    agg_tour_props["Direction"].replace(
        {"origins": 1,
            "dests": 2},
        inplace=True
    )
    agg_tour_props.rename(
        {"Sector ID": "Donor Sector ID"},
        axis=1,
        inplace=True
    )
    # Join to just the relevant rows - HB purposes
    converted_trips = pd.merge(
        sector_dist,
        agg_tour_props,
        on=["Donor Sector ID", "Direction", "Purpose",
            "segment", "mode", "ca"],
        how="inner"
    )
    # Calculation to convert to productions and attractions
    converted_trips["prod"] = (
        converted_trips["dist_volume"]
        * converted_trips["tour_proportion"]
        / 2
    )
    converted_trips["attr"] = (
        converted_trips["dist_volume"]
        * (1 - converted_trips["tour_proportion"])
        / 2
    )
    merge_cols = ["Donor Sector ID", "Sector ID", "Direction", "Year",
                  "Purpose", "segment", "mode", "ca"]
    converted_trips = pd.merge(
        sector_dist,
        converted_trips[merge_cols + ["prod", "attr"]],
        on=merge_cols,
        how="left"
    )

    return converted_trips


def _build_addition_matrix(filtered_trips: pd.DataFrame,
                           sector_data: pd.DataFrame,
                           old_trips: np.array,
                           purpose: int
                           ) -> np.array:
    """Builds the matrix of trips to be added to the existing EFS output for 
    a given segmentation.
    
    Handles the cases for both HB and NHB matrices (PA and OD trips)
    
    Extracts the zonal distribution using the old_trips matrix.
    
    Loops through each entry in the generation data, distributing each 
    sector individually

    Parameters
    ----------
    filtered_trips : pd.DataFrame
        The filtered generation data provided by _apply_to_bespoke_zones. 
        Contains just the data for the required segmentation.
    sector_data : pd.DataFrame
        User defined lookup of sector ID to model zone
    old_trips : np.array
        Numpy array of the original trips matrix. The returned matrix will
        have the same shape as this and will use the underlying distribution
        by zone contained in this matrix.
    purpose : int
        Used to determine if we need to apply as PAs or ODs

    Returns
    -------
    np.array
        The matrix of bespoke zone data that will be applied to the original 
        matrix for this segmentation.

    Raises
    ------
    ValueError
        If invalid purpose supplied or combination of IntraZonal distribution
        and sector definition is invalid.
    """

    # Build new matrix to combine with existing
    add_trips = np.zeros_like(old_trips)
    # Add the new volumes to the relevant zones
    for row_dict in filtered_trips.to_dict(orient="records"):
        # Check if intrazonals should be included
        include_intrazonals = row_dict["Include / Exclude Intrazonals"] == 1
        # Get the zone IDs
        bespoke_zone = row_dict["Zone ID"]
        zones = sector_data.loc[
            sector_data["Sector ID"] == row_dict["Sector ID"]
        ]["Zone"].values
        # Remove the intrazonal if necessary
        if not include_intrazonals:
            zones = zones[zones != bespoke_zone]
        # Raise an error if this means there is nowhere to distribute
        if zones.size == 0:
            raise ValueError("Error: Intrazonals excluded when "
                             "distributing to self")
        # Convert the zones to matrix indices (offset by one)
        bespoke_zone_idx = bespoke_zone - 1
        zone_idxs = zones - 1
        # Distribute using the underlying distribution in that sector
        row_dist = old_trips[bespoke_zone_idx, zone_idxs]
        col_dist = old_trips[zone_idxs, bespoke_zone_idx]
        if purpose in consts.ALL_HB_P:
            # For HB - add both productions and attractions
            add_trips[bespoke_zone_idx, zone_idxs] += (
                row_dict["prod"]
                * row_dist
                / row_dist.sum()
            )
            add_trips[zone_idxs, bespoke_zone_idx] += (
                row_dict["attr"]
                * col_dist
                / col_dist.sum()
            )
        elif row_dict["Direction"] == 1:
            # For NHB - use the direction and add the ODs
            add_trips[bespoke_zone_idx, zone_idxs] += (
                row_dict["dist_volume"]
                * row_dist
                / row_dist.sum()
            )
        elif row_dict["Direction"] == 2:
            add_trips[zone_idxs, bespoke_zone_idx] += (
                row_dict["dist_volume"]
                * col_dist
                / col_dist.sum()
            )
        else:
            raise ValueError("Invalid Purpose or Direction")
    return add_trips


def _constrain_to_sector_total(trip_matrix: np.array,
                               bespoke_trip_matrix: np.array,
                               constraint_zones: np.array,
                               bespoke_zone: int,
                               minimum_reduction: float = 0.25,
                               constrain: str = "origin"
                               ) -> np.array:
    """Constraint method for user-defined constraint type 2.
    
    Constrains the new bespoke_trip_matrix to the original trip_matrix, for 
    the given constraint_zones

    Parameters
    ----------
    trip_matrix : np.array
        [description]
    bespoke_trip_matrix : np.array
        [description]
    constraint_zones : np.array
        [description]
    bespoke_zone : int
        [description]
    minimum_reduction : float, optional
        [description], by default 0.25
    constrain : str, optional
        [description], by default "origin"

    Returns
    -------
    np.array
        [description]
    """

    final_trip_matrix = trip_matrix.copy()

    # Create masks to access the constraint area
    sector_mask = np.zeros_like(trip_matrix, dtype=bool)
    if constrain == "origin":
        sector_mask[bespoke_zone, constraint_zones] = True
    elif constrain == "destination":
        sector_mask[constraint_zones, bespoke_zone] = True
    c_mask = (bespoke_trip_matrix == 0) & sector_mask
    add_mask = bespoke_trip_matrix != 0

    # Calculate the target (sector total - original trips - bespoke trips)
    target = (
        trip_matrix[sector_mask].sum()
        - trip_matrix[add_mask].sum()
        - bespoke_trip_matrix[add_mask].sum()
    )
    # Get the original number of trips in the constraint area to check that
    # they are not being reduced too much
    start_trips = trip_matrix[c_mask].sum()
    if target <= minimum_reduction * start_trips:
        target = minimum_reduction * start_trips

    # Factor all zones that have not had bespoke trips added so that the
    # totals are consistent
    final_trip_matrix[c_mask] = target * trip_matrix[c_mask] / start_trips

    # Finally, add the bespoke trips
    final_trip_matrix[add_mask] += bespoke_trip_matrix[add_mask]

    return final_trip_matrix


def _apply_to_bespoke_zones(converted_trips: pd.DataFrame,
                            sector_data: pd.DataFrame,
                            export_path: str,
                            segmented_nhb: bool
                            ) -> Tuple[pd.DataFrame, pd.DataFrame]:
    """Loops through all segmentation in the EFS output matrices, applying the
    generation data to the bespoke zones. Matrices arewritten to disk as we 
    loop through them.
    
    Sub functions are used to create the addition matrix of the generation
    data that will be added to the original data, and to constrain to sector 
    total if required.

    Parameters
    ----------
    converted_trips : pd.DataFrame
        Dataframe returned by _convert_od_to_trips()
    sector_data : pd.DataFrame
        Sector definitions for the model zones.
    export_path : str
        EFS dictionary of export paths. Used to locate the relevant matrices 
        for each segmentation.
    segmented_nhb : bool
        Flag that is True if NHB matrices contain all possible segmentation

    Returns
    -------
    Tuple[pd.DataFrame, pd.DataFrame]
        Tuple containing a dataframe of the matrix totals for each segmentation
        and the changes made to them, and the matrices that were skipped where 
        they could not be located or an error occurred.

    Raises
    ------
    ValueError
        If inconsistencies are found in the input data.
    """

    ca_needed = "None" not in converted_trips["ca"].unique()

    additions = []
    skipped = []
    year_list = converted_trips["Year"].unique()
    socs = consts.SOC_NEEDED
    ns = consts.NS_NEEDED
    # Use all CA values - will need to skip for NOHAM
    cas = consts.CA_NEEDED if ca_needed else ["None"]
    purps = converted_trips["Purpose"].unique()
    modes = converted_trips["mode"].unique()
    gen_zones = converted_trips["Zone ID"].unique()
    if len(modes) != 1:
        raise ValueError("Only one mode is supported at once")
    segment_combs = tqdm(
        list(product(year_list, purps, cas, modes, gen_zones)))
    for year, purp, ca, mode, gen_zone in segment_combs:
        if purp in consts.ALL_NHB_P and not segmented_nhb:
            if ca == 2:
                continue
            segments = [999]
            ca = 999
        elif purp in consts.SOC_P:
            segments = socs
        elif purp in consts.NS_P:
            segments = ns
        for segment in segments:
            # Load the original matrix
            trip_origin = "hb" if purp in consts.ALL_HB_P else "nhb"
            segment_str = str(segment) if segmented_nhb else None
            ca_str = str(ca) if segmented_nhb else None
            matrix_name = du.get_dist_name(
                trip_origin=trip_origin,
                matrix_format="pa",
                year=str(year),
                purpose=str(purp),
                mode=str(mode),
                segment=segment_str,
                car_availability=ca_str,
                tp=None,
                csv=True
            )
            matrix_path = os.path.join(export_path, matrix_name)
            try:
                trips_df = pd.read_csv(matrix_path, index_col=0)
            except FileNotFoundError:
                # Skip if data was provided for matrices that don't exist
                skipped.append([year, purp, mode, ca, segment])
                continue
            trips = trips_df.values
            # Build dictionary of the additional productions / attractions
            filter_str = (
                "`Zone ID` == @gen_zone and "
                "Year == @year and "
                "Purpose == @purp and "
                "segment == @segment and "
                "ca == @ca"
            )
            filtered_trips = converted_trips.query(
                filter_str
            )
            filtered_trips = filtered_trips[
                ["Zone ID", "Sector ID", "Include / Exclude Intrazonals",
                 "Direction", "Constraint Type", "Constraint Sector ID",
                 "dist_volume", "prod", "attr"]
            ]
            if filtered_trips.empty:
                raise ValueError("Fatal Error: No generators found")

            constraint_type = filtered_trips["Constraint Type"].unique()
            if len(constraint_type) > 1:
                print(filtered_trips)
                raise ValueError("Error: Inconsistent Constraint Type")
            constraint_type = constraint_type[0]

            add_trips = _build_addition_matrix(
                filtered_trips,
                sector_data,
                trips,
                purp
            )

            additions.append([
                year, purp, mode, ca, segment, trips.sum(), add_trips.sum()
            ])
            segment_combs.set_description(
                f"yr_{year}, p_{purp}, m_{mode}, ca_{ca}, seg_{segment} "
                f"- Added {round(add_trips.sum(), 2)}"
            )
            # Constraint Type 0 - Add Trips to existing
            if constraint_type == 0:
                trips += add_trips
            # Constraint Type 1 - Replace existing trips
            elif constraint_type == 1:
                mask = add_trips != 0
                trips[mask] = add_trips[mask]
            # Constraint Type 2 - Constrain to zone / sector total
            elif constraint_type == 2:
                # There should be just one constraint sector id
                c_sector = filtered_trips["Constraint Sector ID"].unique()
                if len(c_sector) > 1:
                    raise ValueError("Error: Inconsistent Constraint Sector")
                c_sector = c_sector[0]
                # Get an array of the zones used in the constraint
                c_zones = sector_data.loc[sector_data["Sector ID"] == c_sector]
                c_zones = c_zones["Zone"].values - 1
                bespoke_zone = gen_zone - 1
                trips = _constrain_to_sector_total(trips, add_trips, c_zones,
                                                   bespoke_zone)
            else:
                raise ValueError("Invalid Constraint Type, ", constraint_type)

            # Save to new path or overwrite?
            # Currently saves as new matrices
            new_matrix_path = matrix_path.replace(".csv", "_bespoke.csv")
            new_trips_df = pd.DataFrame(
                trips,
                index=trips_df.index,
                columns=trips_df.columns
            )
            new_trips_df.to_csv(new_matrix_path)
    additions = pd.DataFrame(
        additions,
        columns=["Year", "Purp", "Mode", "CA", "Segment", "Old Trips",
                 "Additional Trips"]
    )
    skipped = pd.DataFrame(
        skipped,
        columns=["Year", "Purp", "Mode", "CA", "Segment"]
    )
    return additions, skipped


def check_bespoke_input(gen_data: pd.DataFrame,
                        purp_data: pd.DataFrame,
                        sector_data: pd.DataFrame,
                        sector_def_data: pd.DataFrame,
                        dist_data: pd.DataFrame
                        ) -> None:
    """Checks the input bespoke zone data for errors or inconsistencies.
    
    Raises a ValueError if any errors are found.

    Parameters
    ----------
    gen_data : pd.DataFrame
        Generation Data Table
    purp_data : pd.DataFrame
        Purpose Definition Table
    sector_data : pd.DataFrame
        Sector Lookup Table
    sector_def_data : pd.DataFrame
        Sector System Definition Table
    dist_data : pd.DataFrame
        Distribution Data Table
    """
    def check_valid(check_vals: pd.Series,
                    valid_vals: Iterable,
                    message: str = None):
        """
        Checks if any of check_vals are not in valid_vals
        - return True if not valid
        """
        check = check_vals.unique()
        if isinstance(valid_vals, pd.Series):
            valid = valid_vals.unique()
        else:
            valid = valid_vals
        if any([x not in valid for x in check]):
            if message is not None:
                raise ValueError(message)
            else:
                return True
        return False

    # Check for duplicates
    if gen_data.duplicated().any():
        raise ValueError("Error: Duplicate Rows Exist in Generation Sheet")

    # Check each zone ID exists in norms/noham
    check_valid(
        gen_data["Zone ID"],
        sector_data["Zone"],
        "Error: Bespoke Zone IDs do not exist in Model Zones"
    )

    # Check origin and destinations are both defined for each zone
    group_cols = [col for col in gen_data.columns
                  if "TfN" in col or
                  col in ["Purpose ID", "Generator ID", "Zone ID", "Year"]]
    direction_counts = gen_data.groupby(group_cols)["Direction"].count().values
    if any([d_count != 2 for d_count in direction_counts]):
        raise ValueError("Error: Supply both directions for each generator")

    # Check all unique purpose ids exist in lookup - check they are in the
    # same group e.g. <100, <200. Detect if splits will need to be done
    check_valid(
        gen_data["Purpose ID"],
        purp_data["Purpose ID"],
        "Error: Undefined Purpose ID supplied"
    )
    u_purps = gen_data[["Purpose ID"]].drop_duplicates()
    if u_purps.merge(purp_data)["Purpose"].duplicated().any():
        print("Warning: Overlapping purpose IDs supplied ")

    # Check that each of soc, ns, ca are valid, either all explicitly defined
    # (none missing) or based on underlying data. Check that they are valid
    # combinations e.g. purpose 1 only has soc
    soc_not_defined = check_valid(gen_data["TfN Segmentation - soc"],
                                  consts.SOC_NEEDED + [999])
    ns_not_defined = check_valid(gen_data["TfN Segmentation - ns"],
                                 consts.NS_NEEDED + [999])
    ca_not_defined = check_valid(gen_data["TfN Segmentation - ca"],
                                 consts.CA_NEEDED + [999])
    if (soc_not_defined and ns_not_defined and ca_not_defined):
        raise ValueError("Error: Segmentation is not valid")

    # Check sector ID exists in sector system
    check_valid(
        gen_data["Donor Sector ID"],
        sector_data["Sector ID"],
        "Error: Define all donor sectors"
    )
    constraint_secs = gen_data.loc[gen_data["Constraint Type"] != 0]
    check_valid(
        constraint_secs["Constraint Sector ID"],
        sector_data["Sector ID"],
        "Error: Define all constraint sectors"
    )

    # Check all distribution ids exist
    check_valid(
        gen_data["Distribution ID"],
        dist_data["Distribution ID"],
        "Error: Define all Distribution IDs"
    )

    # Check for same distribution - sector systems
    dest_sectors_check = dist_data.merge(sector_def_data, on="Sector ID")
    dest_sectors_check = dest_sectors_check.groupby("Distribution ID")
    if not all(dest_sectors_check["Sector System ID"].nunique() == 1):
        raise ValueError("Error: Distributions must use a single "
                         "sector system")

    # Check intrazonal ids are valid
    check_valid(
        gen_data["Include / Exclude Intrazonals"],
        [1, 2],
        "Error: Intrazonal ID must be 1 or 2"
    )

    # Check constraint Ids are valid
    check_valid(
        gen_data["Constraint Type"],
        [0, 1, 2],
        "Error: Constraint Type must be 0, 1, or 2"
    )


def test_bespoke_zones(gen_path: str,
                       exports_path: str,
                       model_name: str,
                       audit_path: str,
                       recreate_donor: bool = True,
                       nhb_segmented: bool = True
                       ):
    """Applies the entire bespoke zone process given the path to the user input
    data for bespoke generation zones.

    Parameters
    ----------
    gen_path : str
        Path to the Excel Workbook containing all definitions and data for 
        handling bespoke zone generation.
    exports_path : str
        EFS dictionary of export paths.
    model_name : str
        Model name (norms, noham)
    audit_path : str
        Path to save intermediate/audit outputs to.
    recreate_donor : bool, optional
        Flag set to True if the underlying splits need to be calculated, 
        by default True
    nhb_segmented : bool, optional
        Flag set to True if the NHB matrices contain the full segmentation, 
        by default True

    Raises
    ------
    ValueError
        On invalid model type supplied
    """

    if model_name == "norms_2015" or model_name == "norms":
        model_suffix = "NoRMS"
        ca_needed = True
    elif model_name == "noham":
        model_suffix = "NoHAM"
        ca_needed = False
    else:
        raise ValueError(f"Model Type {model_name} is not supported")

    # Load Generation Data
    bespoke_dict = pd.read_excel(gen_path, engine="openpyxl", sheet_name=None)
    gen_data = bespoke_dict[f"Generation Data {model_suffix}"]
    purp_data = bespoke_dict[f"Purpose Data"]
    sector_data = bespoke_dict[f"Sector Data {model_suffix}"]
    sector_def_data = bespoke_dict[f"Sector Definition {model_suffix}"]
    dist_data = bespoke_dict[f"Distribution Data {model_suffix}"]

    # ## Error Checking ## #
    print("Checking for input errors")
    check_bespoke_input(
        gen_data,
        purp_data,
        sector_data,
        sector_def_data,
        dist_data
    )
    print("Input ok")

    # ## Prepare and Infill data ## #
    # Fetch matrix data at max segmentation for all donor sectors
    if recreate_donor:
        print("Calculating donor sector splits")
        donor_sectors = gen_data["Donor Sector ID"].unique()
        sector_lookup = sector_data.loc[
            sector_data["Sector ID"].isin(donor_sectors)
        ]
        donor_data, agg_tour_props = get_donor_zone_data(
            sector_lookup,
            exports_path,
            nhb_segmented,
            ca_needed
        )

        # donor_data.to_csv(os.path.join(audit_path, "donor_test.csv"))
        # agg_tour_props.to_csv(os.path.join(audit_path, "tp_test.csv"))
    else:
        donor_data = pd.read_csv(os.path.join(audit_path, "donor_test.csv"))
        agg_tour_props = pd.read_csv(os.path.join(audit_path, "tp_test.csv"))

    # Convert the segmentation to the EFS segments to split the bespoke
    # zone data
    print("Splitting bespoke segments")
    gen_data = _replace_generation_segments(
        gen_data,
        purp_data,
        nhb_segmented,
        ca_needed
    )

    # gen_data.to_csv(os.path.join(audit_path, "gen_test.csv"))

    # Apply the underlying segment splits where required
    print("Applying donor sector splits")
    split_data = _apply_underlying_segment_splits(
        gen_data,
        donor_data
    )

    # split_data.to_csv(os.path.join(audit_path, "split_test.csv"), index=False)

    # ## Distribution ## #
    print("Applying user distribution")
    sector_dist = _apply_sector_distribution(split_data, dist_data)

    sector_dist.to_csv(os.path.join(audit_path, "dist_test.csv"), index=False)

    # Convert HB purposes into productions/attractions using tour proportions
    print("Converting to PAs")
    converted_trips = _convert_od_to_trips(
        sector_dist,
        agg_tour_props
    )

    # converted_trips.to_csv(os.path.join(audit_path, "converted_test.csv"))

    # ## Combine with existing matrices ## #
    # Build list of all segmentations
    print("Combining with existing matrices")
    additions, skipped = _apply_to_bespoke_zones(
        converted_trips,
        sector_data,
        exports_path["pa_24"],
        nhb_segmented
    )

    print(f"Skipped {skipped.shape[0]} matrices - see log file")

    bespoke_audit_path = os.path.join(
        audit_path, "Bespoke Zones"
    )
    if not os.path.isdir(bespoke_audit_path):
        os.mkdir(bespoke_audit_path)
    additions.to_csv(
        os.path.join(bespoke_audit_path, "bespoke_zone_additions.csv")
    )
    skipped.to_csv(
        os.path.join(bespoke_audit_path, "bespoke_zone_skipped_matrices.csv")
    )
>>>>>>> 1b1608ca
<|MERGE_RESOLUTION|>--- conflicted
+++ resolved
@@ -963,7 +963,6 @@
             force_soc_type="soc" in segments['emp'],
             audit_location=attr_audits
         )
-<<<<<<< HEAD
         grown_attractions.append(year_attractions)
 
     # Combine forecast vectors for each year
@@ -977,32 +976,6 @@
     ).reset_index()
 
     return converted_productions, converted_pure_attractions
-=======
-
-    # Combine forecast vectors
-    converted_productions = pd.DataFrame()
-    converted_pure_attractions = pd.DataFrame()
-    for year in grown_productions.keys():
-        prod = grown_productions[year][segments["prod"] + [year]]
-        attr = grown_attractions[year][segments["attr"] + [year]]
-        if converted_productions.empty:
-            converted_productions = prod
-            converted_pure_attractions = attr
-        else:
-            converted_productions = pd.merge(
-                converted_productions,
-                prod,
-                on=segments["prod"]
-            )
-            converted_pure_attractions = pd.merge(
-                converted_pure_attractions,
-                attr,
-                on=segments["attr"]
-            )
-    converted_productions.to_csv("grown_productions.csv", index=False)
-    converted_pure_attractions.to_csv("grown_attractions.csv", index=False)
-
-    return (converted_productions, converted_pure_attractions)
 
 
 def extract_donor_totals(matrix_path: str,
@@ -2268,5 +2241,4 @@
     )
     skipped.to_csv(
         os.path.join(bespoke_audit_path, "bespoke_zone_skipped_matrices.csv")
-    )
->>>>>>> 1b1608ca
+    )