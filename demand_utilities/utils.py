# -*- coding: utf-8 -*-
"""
Created on: Fri September 11 12:05:31 2020
Updated on:

Original author: Ben Taylor
Last update made by:
Other updates made by:

File purpose:
General utils for use in EFS.
TODO: After integrations with TMS, combine with old_tms.utils.py
  to create a general utils file
"""

import os
import re
import shutil
import random

import pandas as pd

from typing import List
from typing import Dict
from typing import Iterable

<<<<<<< HEAD
from tqdm import tqdm
=======
from collections import defaultdict
>>>>>>> 06da345d

import efs_constants as consts

# Can call tms pa_to_od.py functions from here
from old_tms.utils import *

# TODO: Utils is getting big. Refactor into smaller, more specific modules


def grow_to_future_years(base_year_df: pd.DataFrame,
                         growth_df: pd.DataFrame,
                         base_year: str,
                         future_years: List[str],
                         growth_merge_col: str = 'msoa_zone_id',
                         no_neg_growth: bool = True,
                         infill: float = 0.001,
                         ) -> pd.DataFrame:
    """
    Grows the base_year dataframe using the growth_dataframe to produce future
    year values.

    Can ensure there is no negative growth through an infill if requested.

    Parameters
    ----------
    base_year_df:
        Dataframe containing the base year values. The column named with
        base_year value will be grown.

    growth_df:
        Dataframe containing the growth factors for future_years. The base year
        population will be multiplied by these factors to produce future year
        growth.

    base_year:
        The column name containing the base year data in base_year_df and
        growth_df.

    future_years:
        The columns names containing the future year data in growth_df.

    growth_merge_col:
        The name of the column to merge the base_year_df and growth_df
        dataframes. This is usually the model_zone column

    no_neg_growth:
        Whether to ensure there is no negative growth. If True, any growth
        values below 0 will be replaced with infill.

    infill:
        If no_neg_growth is True, this value will be used to replace all values
        that are less than 0.

    Returns
    -------
    grown_df:
        base_year_df extended to include future_years, which will contain the
        base year data grown by the factors provided in growth_df.
    """
    # Init
    all_years = [base_year] + future_years

    # Get the growth factors based from base year
    growth_df = convert_growth_off_base_year(
        growth_df,
        base_year,
        future_years
    )

    # Convert growth factors to growth values
    grown_df = get_growth_values(
        base_year_df,
        growth_df,
        base_year,
        future_years,
        merge_col=growth_merge_col
    )

    # Ensure there is no minus growth
    if no_neg_growth:
        for year in all_years:
            mask = (grown_df[year] < 0)
            grown_df.loc[mask, year] = infill

    # Add base year back in to get full grown values
    grown_df = growth_recombination(
        grown_df,
        base_year_col=base_year,
        future_year_cols=future_years,
        drop_base_year=False
    )

    return grown_df


def convert_msoa_naming(df: pd.DataFrame,
                        msoa_col_name: str,
                        msoa_path: str,
                        msoa_str_col: str = 'model_zone_code',
                        msoa_int_col: str = 'model_zone_id',
                        to: str = 'string'
                        ) -> pd.DataFrame:
    """
    Returns df with the msoa zoning given converted to either string or int
    names, as requested.

    Parameters
    ----------
    df:
        The dataframe to convert. Must have a column named as msoa_col_name

    msoa_col_name:
        The name of the column in df to convert.

    msoa_path:
        The full path to the file to use to do the conversion.

    msoa_str_col:
        The name of the column in msoa_path file which contains the string
        names for all msoa zones.

    msoa_int_col:
        The name of the column in msoa_path file which contains the integer
        ids for all msoa zones.

    to:
        The format to convert to. Supports either 'int' or 'string'.

    Returns
    -------
    converted_df:
        df, in the same order, but the msoa_col_name has been converted to the
        desired format.
    """
    # Init
    column_order = list(df)
    to = to.strip().lower()

    # Rename everything to make sure there are no clashes
    df = df.rename(columns={msoa_col_name: 'df_msoa'})

    # Read in MSOA conversion file
    msoa_zones = pd.read_csv(msoa_path).rename(
        columns={
            msoa_str_col: 'msoa_string',
            msoa_int_col: 'msoa_int'
        }
    )

    if to == 'string':
        merge_col = 'msoa_int'
        keep_col = 'msoa_string'
    elif to == 'int':
        merge_col = 'msoa_string'
        keep_col = 'msoa_int'
    else:
        raise ValueError("Invalid value received. Do not know how to convert "
                         "to '%s'" % str(to))

    # Convert MSOA strings to id numbers
    df = pd.merge(df,
                  msoa_zones,
                  left_on='df_msoa',
                  right_on=merge_col)

    # Drop unneeded columns and rename
    df = df.drop(columns=['df_msoa', merge_col])
    df = df.rename(columns={keep_col: msoa_col_name})

    return df.reindex(column_order, axis='columns')


def growth_recombination(df: pd.DataFrame,
                         base_year_col: str,
                         future_year_cols: List[str],
                         in_place: bool = False,
                         drop_base_year: bool = True
                         ) -> pd.DataFrame:
    """
    Combines the future year and base year column values to give full
    future year values

     e.g. base year will get 0 + base_year_population

    Parameters
    ----------
    df:
        The dataframe containing the data to be combined

    base_year_col:
        Which column in df contains the base year data

    future_year_cols:
        A list of all the growth columns in df to convert

    in_place:
        Whether to do the combination in_place, or make a copy of
        df to return

    drop_base_year:
        Whether to drop the base year column or not before returning.

    Returns
    -------
    growth_df:
        Dataframe with full growth values for all_year_cols.
    """
    if not in_place:
        df = df.copy()

    for year in future_year_cols:
        df[year] += df[base_year_col]

    if drop_base_year:
        df = df.drop(labels=base_year_col, axis=1)

    return df


def get_grown_values(base_year_df: pd.DataFrame,
                     growth_df: pd.DataFrame,
                     base_year_col: str,
                     future_years: List[str],
                     merge_col: str = "model_zone_id"
                     ) -> pd.DataFrame:
    """
    Returns base_year_df extended to include the grown values in
    future_year_cols

    Parameters
    ----------
    base_year_df:
        Dataframe containing the base year data. Must have at least 2 columns
        of merge_col, and base_year_col

    growth_df:
        Dataframe containing the growth factors over base year for all future
        years i.e. The base year column would be 1 as it cannot grow over
        itself. Must have at least the following cols: merge_col and all
        future_year_cols.

    base_year_col:
        The column name that the base year data is in

    future_years:
        The columns names that contain the growth factor data for base and
        future years.

    merge_col:
        Name of the column to merge base_year_df and growth_df on.

    Returns
    -------
    Grown_values_df:
        base_year_df extended and populated with the future_year_cols
        columns.
    """
    # Init
    base_year_df = base_year_df.copy()
    growth_df = growth_df.copy()

    # CREATE GROWN DATAFRAME
    grown_df = pd.merge(
        base_year_df,
        growth_df,
        on=merge_col
    )

    for year in future_years:
        grown_df[year] *= grown_df.loc[base_year_col]
    return grown_df


def get_growth_values(base_year_df: pd.DataFrame,
                      growth_df: pd.DataFrame,
                      base_year_col: str,
                      future_year_cols: List[str],
                      merge_col: str = 'model_zone_id'
                      ) -> pd.DataFrame:
    """
    Returns base_year_df extended to include the growth values in
    future_year_cols

    Parameters
    ----------
    base_year_df:
        Dataframe containing the base year data. Must have at least 2 columns
        of merge_col, and base_year_col

    growth_df:
        Dataframe containing the growth factors over base year for all future
        years i.e. The base year column would be 1 as it cannot grow over
        itself. Must have at least the following cols: merge_col and all
        future_year_cols.

    base_year_col:
        The column name that the base year data is in

    future_year_cols:
        The columns names that contain the future year growth factor data.

    merge_col:
        Name of the column to merge base_year_df and growth_df on.

    Returns
    -------
    Growth_values_df:
        base_year_df extended and populated with the future_year_cols
        columns.
    """
    # Init
    base_year_df = base_year_df.copy()
    growth_df = growth_df.copy()

    base_year_df.columns = base_year_df.columns.astype(str)
    growth_df.columns = growth_df.columns.astype(str)

    # Avoid clashes in the base year
    if base_year_col in growth_df:
        growth_df = growth_df.drop(base_year_col, axis='columns')

    # Merge on merge col
    growth_values = pd.merge(base_year_df,
                             growth_df,
                             on=merge_col)

    # Grow base year value by values given in growth_df - 1
    # -1 so we get growth values. NOT growth values + base year
    for year in future_year_cols:
        growth_values[year] = (
            (growth_values[year] - 1)
            *
            growth_values[base_year_col]
        )

    return growth_values


def convert_growth_off_base_year(growth_df: pd.DataFrame,
                                 base_year: str,
                                 future_years: List[str]
                                 ) -> pd.DataFrame:
    """
    Converts the multiplicative growth value of each future_years to be
    based off of the base year.

    Parameters
    ----------
    growth_df:
        The starting dataframe containing the growth values of all_years
        and base_year

    base_year:
        The new base year to base all the all_years growth off of.

    future_years:
        The years in growth_dataframe to convert to be based off of
        base_year growth

    Returns
    -------
    converted_growth_dataframe:
        The original growth dataframe with all growth values converted

    """
    # Init
    growth_df = growth_df.copy()
    growth_df.columns = growth_df.columns.astype(str)

    # Do base year last, otherwise conversion won't work
    for year in future_years + [base_year]:
        growth_df[year] /= growth_df[base_year]

    return growth_df


def copy_and_rename(src: str, dst: str) -> None:
    """
    Makes a copy of the src file and saves it at dst with the new filename.

    Parameters
    ----------
    src:
        Path to the file to be copied.

    dst:
        Path to the new save location.

    Returns
    -------
    None
    """
    if not os.path.isfile(src):
        raise ValueError("The given src file is not a file. Cannot handle "
                         "directories.")

    # Only rename if given a filename
    if '.' not in os.path.basename(dst):
        # Copy over with same filename
        shutil.copy(src, dst)
    else:
        # Split paths
        _, src_tail = os.path.split(src)
        dst_head, dst_tail = os.path.split(dst)

        # Copy then rename
        shutil.copy(src, dst_head)
        shutil.move(os.path.join(dst_head, src_tail), dst)


def get_model_name(mode: int) -> str:
    """
    Returns a string of the TfN model name based on the mode given.

    Parameters
    ----------
    mode:
        Mode of transport

    Returns
    -------
    model_name:
        model name string
    """
    mode_to_name = {
        1: None,
        2: None,
        3: 'noham',
        4: None,
        5: None,
        6: 'norms'
    }

    if mode not in mode_to_name:
        raise ValueError("'%s' is not a valid mode." % str(mode))

    if mode_to_name[mode] is None:
        raise ValueError("'%s' is a valid mode, but a model name does not "
                         "exist for it." % str(mode))

    return mode_to_name[mode]


def add_fname_suffix(fname: str, suffix: str):
    """
    Adds suffix to fname - in front of the file type extension

    Parameters
    ----------
    fname:
        The fname to be added to - must have a file type extension
        e.g. .csv
    suffix:
        The string to add between the end of the fname and the file
        type extension

    Returns
    -------
    new_fname:
        fname with suffix added

    """
    f_type = '.' + fname.split('.')[-1]
    new_fname = '.'.join(fname.split('.')[:-1])
    new_fname += suffix + f_type
    return new_fname


def safe_read_csv(file_path: str,
                  **kwargs
                  ) -> pd.DataFrame:
    """
    Reads in the file and performs some simple file checks

    Parameters
    ----------
    file_path:
        Path to the file to read in

    kwargs:
        ANy kwargs to pass onto pandas.read_csv()

    Returns
    -------
    dataframe:
        The data from file_path
    """
    # TODO: Add any more error checks here
    # Check file exists
    if not os.path.exists(file_path):
        raise IOError("No file exists at %s" % file_path)

    return pd.read_csv(file_path, **kwargs)


def is_none_like(o) -> bool:
    """
    Checks if o is none-like

    Parameters
    ----------
    o:
        Object to check

    Returns
    -------
    bool:
        True if o is none-like else False
    """
    if o is None:
        return True

    if isinstance(o, str):
        if o.lower().strip() == 'none':
            return True

    if isinstance(o, list):
        return is_none_like(o[0])

    return False


def get_data_subset(orig_data: pd.DataFrame,
                    split_col_name: str = 'model_zone_id',
                    subset_vals: List[object] = consts.DEFAULT_ZONE_SUBSET
                    ) -> pd.DataFrame:
    """
    Returns a subset of the original data - useful for testing and dev

    Parameters
    ----------
    orig_data:
        The pandas DataFrame containing the starting data

    split_col_name:
        The column of orig_data we will look for subset_vals in

    subset_vals:
        The values to look for and keep in split_col_data

    Returns
    -------
    subset_data:
        A smaller version of orig_data

    """
    subset_mask = orig_data[split_col_name].isin(subset_vals)
    return orig_data.loc[subset_mask]


def get_dist_name(trip_origin: str,
                  matrix_format: str,
                  year: str = None,
                  purpose: str = None,
                  mode: str = None,
                  segment: str = None,
                  car_availability: str = None,
                  tp: str = None,
                  csv: bool = False,
                  suffix: str = None,
                  ) -> str:
    """
    Generates the distribution name
    """
    # Generate the base name
    name_parts = [
        trip_origin,
        matrix_format,
    ]

    # Optionally add the extra segmentation
    if not is_none_like(year):
        name_parts += ["yr" + year]

    if not is_none_like(purpose):
        name_parts += ["p" + purpose]

    if not is_none_like(mode):
        name_parts += ["m" + mode]

    if not is_none_like(segment) and not is_none_like(purpose):
        seg_name = "soc" if purpose in ['1', '2'] else "ns"
        name_parts += [seg_name + segment]

    if not is_none_like(car_availability):
        name_parts += ["ca" + car_availability]

    if not is_none_like(tp):
        name_parts += ["tp" + tp]

    # Create name string
    final_name = '_'.join(name_parts)

    # Optionally add a custom f_type suffix
    if suffix is not None:
        final_name += suffix

    # Optionally add on the csv if needed
    if csv:
        final_name += '.csv'

    return final_name


def calib_params_to_dist_name(trip_origin: str,
                              matrix_format: str,
                              calib_params: dict,
                              csv: bool = False
                              ) -> str:
    """
        Wrapper for get_distribution_name() using calib params
    """
    segment_str = 'soc' if calib_params['p'] in [1, 2] else 'ns'

    if 'tp' in calib_params:
        return get_dist_name(
            trip_origin,
            matrix_format,
            str(calib_params.get('yr')),
            str(calib_params.get('p')),
            str(calib_params.get('m')),
            str(calib_params.get(segment_str)),
            str(calib_params.get('ca')),
            tp=str(calib_params.get('tp')),
            csv=csv
        )
    else:
        return get_dist_name(
            trip_origin,
            matrix_format,
            str(calib_params.get('yr')),
            str(calib_params.get('p')),
            str(calib_params.get('m')),
            str(calib_params.get(segment_str)),
            str(calib_params.get('ca')),
            csv=csv
        )


def get_dist_name_parts(dist_name: str) -> List[str]:
    """
    Splits a full dist name into its individual components


    Parameters
    ----------
    dist_name:
        The dist name to parse

    Returns
    -------
    name_parts:
        dist_name split into parts. Returns in the following order:
        [trip_origin, matrix_format, year, purpose, mode, segment, ca, tp]
    """
    if dist_name[-4:] == '.csv':
        dist_name = dist_name[:-4]

    name_parts = dist_name.split('_')

    # TODO: Can this be done smarter?
    return [
        name_parts[0],
        name_parts[1],
        name_parts[2][-4:],
        name_parts[3][-1:],
        name_parts[4][-1:],
        name_parts[5][-1:],
        name_parts[6][-1:],
        name_parts[7][-1:],
    ]


def generate_calib_params(year: str,
                          purpose: int,
                          mode: int,
                          segment: int,
                          ca: int
                          ) -> dict:
    """
    Returns a TMS style calib_params dict
    """
    segment_str = 'soc' if purpose in [1, 2] else 'ns'
    return {
        'yr': year,
        'p': purpose,
        'm': mode,
        segment_str: segment,
        'ca': ca
    }


def starts_with(s: str, x: str) -> bool:
    """
    Boolean test to see if string s starts with string x or not.

    Parameters
    ----------
    s:
        The string to test

    x:
        The string to search for

    Returns
    -------
    Bool:
        True if s starts with x, else False.
    """
    search_string = '^' + x
    return re.search(search_string, s) is not None


def post_me_fname_to_calib_params(fname: str,
                                  get_user_class: bool = True,
                                  force_year: int = None
                                  ) -> Dict[str, str]:
    """
    Convert the filename into a calib_params dict, with the following keys
    (if they exist in the filename):
    yr, p, m, soc/ns, ca, tp
    """
    # Init
    calib_params = {}

    # Might need to save or recreate this filename

    # Assume year starts in 20/21
    loc = re.search('2[0-1][0-9]+', fname)
    if loc is not None:
        calib_params['yr'] = int(fname[loc.start():loc.end()])

    # Force the year if we need to
    if force_year is not None and 'yr' not in calib_params.keys():
        calib_params['yr'] = force_year

    # Mode.
    loc = re.search('_m[0-9]+', fname)
    if loc is not None:
        calib_params['m'] = int(fname[loc.start() + 2:loc.end()])
    elif re.search('_Hwy', fname) is not None:
        calib_params['m'] = 3
    else:
        # What is the code for rail?
        Warning("Cannot find a mode in filename. It might be rail, but I "
                "don't know what to search for at the moment.\n"
                "File name: '%s'" % fname)

    # tp
    loc = re.search('_TS[0-9]+', fname)
    loc2 = re.search('_tp[0-9]+', fname)
    if loc is not None:
        calib_params['tp'] = int(fname[loc.start() + 3:loc.end()])
    elif loc2 is not None:
        calib_params['tp'] = int(fname[loc2.start() + 3:loc2.end()])

    # User Class
    if get_user_class:
        if re.search('_commute', fname) is not None:
            calib_params['user_class'] = 'commute'
        elif re.search('_business', fname) is not None:
            calib_params['user_class'] = 'business'
        elif re.search('_other', fname) is not None:
            calib_params['user_class'] = 'other'
        else:
            raise ValueError("Cannot find the user class in filename: %s" %
                             str(fname))

    return calib_params


def fname_to_calib_params(fname: str,
                          get_trip_origin: bool = False,
                          get_matrix_format: bool = False,
                          get_user_class: bool = False,
                          force_ca_exists: bool = False,
                          ) -> Dict[str, str]:
    """
    Convert the filename into a calib_params dict, with the following keys
    (if they exist in the filename):
    yr, p, m, soc/ns, ca, tp
    """
    # Init
    calib_params = dict()

    # Search for each param in fname - store if found
    # year
    loc = re.search('_yr[0-9]+', fname)
    if loc is not None:
        calib_params['yr'] = int(fname[loc.start() + 3:loc.end()])

    # purpose
    loc = re.search('_p[0-9]+', fname)
    if loc is not None:
        calib_params['p'] = int(fname[loc.start() + 2:loc.end()])

    # mode
    loc = re.search('_m[0-9]+', fname)
    if loc is not None:
        calib_params['m'] = int(fname[loc.start() + 2:loc.end()])

    # soc
    loc = re.search('_soc[0-9]+', fname)
    if loc is not None:
        calib_params['soc'] = int(fname[loc.start() + 4:loc.end()])

    # ns
    loc = re.search('_ns[0-9]+', fname)
    if loc is not None:
        calib_params['ns'] = int(fname[loc.start() + 3:loc.end()])

    # ca
    loc = re.search('_ca[0-9]+', fname)
    if loc is not None:
        calib_params['ca'] = int(fname[loc.start() + 3:loc.end()])
    elif re.search('_nca', fname) is not None:
        calib_params['ca'] = 1
    elif re.search('_ca', fname) is not None:
        calib_params['ca'] = 2

    if force_ca_exists:
        if 'ca' not in calib_params:
            calib_params['ca'] = None

    # tp
    loc = re.search('_tp[0-9]+', fname)
    if loc is not None:
        calib_params['tp'] = int(fname[loc.start() + 3:loc.end()])

    # Optionally search for extra params
    if get_trip_origin:
        if re.search('^hb_', fname) is not None:
            calib_params['trip_origin'] = 'hb'
        elif re.search('^nhb_', fname) is not None:
            calib_params['trip_origin'] = 'nhb'
        else:
            raise ValueError("Cannot find the trip origin in filename: %s" %
                             str(fname))

    if get_matrix_format:
        if re.search('od_from_', fname) is not None:
            calib_params['matrix_format'] = 'od_from'
        elif re.search('od_to_', fname) is not None:
            calib_params['matrix_format'] = 'od_to'
        elif re.search('od_', fname) is not None:
            calib_params['matrix_format'] = 'od'
        elif re.search('pa_', fname) is not None:
            calib_params['matrix_format'] = 'pa'
        else:
            raise ValueError("Cannot find the matrix format in filename: %s" %
                             str(fname))

    if get_user_class:
        if re.search('commute_', fname) is not None:
            calib_params['user_class'] = 'commute'
        elif re.search('business_', fname) is not None:
            calib_params['user_class'] = 'business'
        elif re.search('other_', fname) is not None:
            calib_params['user_class'] = 'other'
        else:
            raise ValueError("Cannot find the user class in filename: %s" %
                             str(fname))

    return calib_params


def get_segmentation_mask(df: pd.DataFrame,
                          col_vals: dict,
                          ignore_missing_cols=False
                          ) -> pd.Series:
    """
    Creates a mask on df, optionally skipping non-existent columns

    Parameters
    ----------
    df:
        The dataframe to make the mask from.

    col_vals:
        A dictionary of column names to wanted values.

    ignore_missing_cols:
        If True, and error will not be raised when a given column in
        col_val does not exist.

    Returns
    -------
    segmentation_mask:
        A pandas.Series of boolean values
    """
    # Init Mask
    mask = pd.Series([True] * len(df))

    # Narrow down mask
    for col, val in col_vals.items():
        # Make sure column exists
        if col not in df.columns:
            if ignore_missing_cols:
                continue
            else:
                raise KeyError("'%s' does not exist in DataFrame."
                               % str(col))

        mask &= (df[col] == val)

    return mask


def expand_distribution(dist: pd.DataFrame,
                        year: str,
                        purpose: str,
                        mode: str,
                        segment: str = None,
                        car_availability: str = None,
                        id_vars='p_zone',
                        var_name='a_zone',
                        value_name='trips',
                        year_col: str = 'year',
                        purpose_col: str = 'purpose_id',
                        mode_col: str = 'mode_id',
                        soc_col: str = 'soc_id',
                        ns_col: str = 'ns_id',
                        ca_col: str = 'car_availability_id',
                        int_conversion: bool = True
                        ) -> pd.DataFrame:
    """
    Returns a converted distribution  - converted from wide to long
    format, adding in a column for each segmentation

    WARNING: This only works with a single id_vars
    """
    dist = dist.copy()

    # Convert from wide to long
    # This way we can avoid the name of the first col
    dist = dist.melt(
        id_vars=dist.columns[:1],
        var_name=var_name,
        value_name=value_name
    )
    id_vars = id_vars[0] if isinstance(id_vars, list) else id_vars
    dist.columns.values[0] = id_vars

    # Convert the melted cols to ints
    # This prevents string/int clashes later
    if int_conversion:
        dist[id_vars] = dist[id_vars].astype(int)
        dist[var_name] = dist[var_name].astype(int)

    # Add new columns
    dist[purpose_col] = purpose
    dist[mode_col] = mode

    # Optionally add other columns
    if not is_none_like(year):
        dist[year_col] = year

    if not is_none_like(car_availability):
        dist[ca_col] = car_availability

    if not is_none_like(segment):
        if purpose in [1, 2]:
            dist[soc_col] = segment
            dist[ns_col] = 'none'
        else:
            dist[soc_col] = 'none'
            dist[ns_col] = segment

    return dist


def segmentation_loop_generator(p_list: Iterable[int],
                                m_list: Iterable[int],
                                soc_list: Iterable[int],
                                ns_list: Iterable[int],
                                ca_list: Iterable[int],
                                tp_list: Iterable[int] = None):
    """
    Simple generator to avoid the need for so many nested loops
    """
    for purpose in p_list:
        if purpose in consts.SOC_P:
            required_segments = soc_list
        elif purpose in consts.NS_P:
            required_segments = ns_list
        elif purpose in consts.ALL_NHB_P:
            required_segments = [None]
        else:
            raise ValueError("'%s' does not seem to be a valid soc, ns, or "
                             "nhb purpose." % str(purpose))
        for mode in m_list:
            for segment in required_segments:
                for car_availability in ca_list:
                    if tp_list is None:
                        yield (
                            purpose,
                            mode,
                            segment,
                            car_availability
                        )
                    else:
                        for tp in tp_list:
                            yield (
                                purpose,
                                mode,
                                segment,
                                car_availability,
                                tp
                            )


def long_to_wide_out(df: pd.DataFrame,
                     v_heading: str,
                     h_heading: str,
                     values: str,
                     out_path: str,
                     echo=False,
                     unq_zones: List[str] = None
                     ) -> None:
    """
    Converts a long format pd.Dataframe, converts it to long and writes
    as a csv to out_path

    Parameters
    ----------
    df:
        The dataframe to convert and output

    v_heading:
        Column name of df to be the vertical heading.

    h_heading:
        Column name of df to be the horizontal heading.

    values:
        Column name of df to be the values.

    out_path:
        Where to write the converted matrix.

    echo:
        Indicates whether to print a log of the process to the terminal.

    unq_zones:
        A list of all the zone names that should exist in the output matrix.
        If zones in this list are not in the given df, they are infilled with
        values of 0.
        If left as None, it assumes all zones in the range 1 to max zone number
        should exist.

    Returns
    -------
        None
    """
    # Get the unique column names
    if unq_zones is None:
        unq_zones = df[v_heading].drop_duplicates().reset_index(drop=True).copy()
        unq_zones = list(range(1, max(unq_zones)+1))

    # Convert to wide format and write to file
    wide_mat = df_to_np(
        df=df,
        values=values,
        unq_internal_zones=unq_zones,
        v_heading=v_heading,
        h_heading=h_heading,
        echo=echo
    )
    pd.DataFrame(
        wide_mat,
        index=unq_zones,
        columns=unq_zones
    ).to_csv(out_path)


def get_compile_params_name(matrix_format: str, year: str) -> str:
    """
    Generates the compile params filename
    """
    return "%s_yr%s_compile_params.csv" % (matrix_format, year)


def build_full_paths(base_path: str,
                     fnames: Iterable[str]
                     ) -> List[str]:
    """
    Prepends the base_path name to all of the given fnames
    """
    return [os.path.join(base_path, x) for x in fnames]


def list_files(path: str,
               include_path: bool = False
               ) -> List[str]:
    """
    Returns the names of all files (excluding directories) at the given path

    Parameters
    ----------
    path:
        Where to search for the files

    include_path:
        Whether to include the path with the returned filenames

    Returns
    -------
    files:
        Either filenames, or the paths to the found files

    """
    if include_path:
        file_paths = build_full_paths(path, os.listdir(path))
        return [x for x in file_paths if os.path.isfile(x)]
    else:
        fnames = os.listdir(path)
        return [x for x in fnames if os.path.isfile(os.path.join(path, x))]


def is_in_string(vals: Iterable[str],
                 string: str
                 ) -> bool:
    """
    Returns True if any of vals is on string, else False
    """
    for v in vals:
        if v in string:
            return True
    return False


def get_compiled_matrix_name(matrix_format: str,
                             user_class: str,
                             year: str,
                             trip_origin: str = None,
                             mode: str = None,
                             ca: int = None,
                             tp: str = None,
                             csv=False
                             ) -> str:

    """
    Generates the compiled matrix name
    """
    # Generate the base name
    name_parts = [
        matrix_format,
        user_class
    ]

    # Optionally add the extra segmentation
    if not is_none_like(trip_origin):
        name_parts = [trip_origin] + name_parts

    if not is_none_like(year):
        name_parts += ["yr" + year]

    if not is_none_like(mode):
        name_parts += ["m" + mode]

    if not is_none_like(ca):
        if ca == 1:
            name_parts += ["nca"]
        elif ca == 2:
            name_parts += ["ca"]
        else:
            raise ValueError("Received an invalid car availability value. "
                             "Got %s, expected either 1 or 2." % str(ca))

    if not is_none_like(tp):
        name_parts += ["tp" + tp]

    # Create name string
    final_name = '_'.join(name_parts)

    # Optionally add on the csv if needed
    if csv:
        final_name += '.csv'

    return final_name


def write_csv(headers: Iterable[str],
              out_lines: List[Iterable[str]],
              out_path: str
              ) -> None:
    """
    Writes the given headers and outlines as a csv to out_path

    Parameters
    ----------
    headers
    out_lines
    out_path

    Returns
    -------
    None
    """
    # Make sure everything is a string
    headers = [str(x) for x in headers]
    out_lines = [[str(x) for x in y] for y in out_lines]

    all_out = [headers] + out_lines
    all_out = [','.join(x) for x in all_out]
    with open(out_path, 'w') as f:
        f.write('\n'.join(all_out))


def check_tour_proportions(tour_props: Dict[int, Dict[int, np.array]],
                           n_tp: int,
                           n_row_col: int,
                           n_tests: int = 10
                           ) -> None:
    """
    Carries out some checks to make sure the tour proportions are in the
    correct format. Will randomly check n_tests vals.

    Parameters
    ----------
    tour_props:
        A loaded tour proportions dictionary to check.

    n_tp:
        The number of time periods to be expected.

    n_row_col:
        Assumes square PA/OD matrices. The number of zones in the matrices.

    n_tests:
        The number of random tests to carry out.

    Returns
    -------
    None
    """
    # Get a list of keys - Assume completely square dict
    first_keys = list(tour_props.keys())
    second_keys = list(tour_props[first_keys[0]].keys())

    # Check dict shape
    if len(first_keys) != n_row_col or len(second_keys) != n_row_col:
        raise ValueError(
            "Tour proportions dictionary is not the expected shape. Expected "
            "a shape of (%d, %d), but got (%d, %d)."
            % (n_row_col, n_row_col, len(first_keys), len(second_keys))
        )

    # Check nested np.array shapes
    for _ in range(n_tests):
        key_1 = random.choice(first_keys)
        key_2 = random.choice(second_keys)

        if tour_props[key_1][key_2].shape != (n_tp, n_tp):
            raise ValueError(
                "Tour proportion matrices are not the expected shape. Expected "
                "a shape of (%d, %d), but found a shape of %s at "
                "tour_props[%s][%s]."
                % (n_tp, n_tp, str(tour_props[key_1][key_2].shape),
                   str(key_1), str(key_2))
            )

    # If here, all checks have passed
    return


<<<<<<< HEAD
def combine_yearly_dfs(year_dfs: Dict[str, pd.DataFrame],
                       unique_col: str,
                       p_col: str = 'p',
                       purposes: List[int] = None
                       ) -> pd.DataFrame:
    """
    Efficiently concatenates the yearly dataframes in year_dfs.

    Parameters
    ----------
    year_dfs:
        Dictionary, with keys as the years, and the productions data for that
        year as a value.

    unique_col:
        The name of the column containing the data - i.e. the productions for
        that year

    p_col:
        The name of the column containing the purpose values.

    purposes:
        A list of the purposes to keep. If left as None, all purposes are
        kept

    Returns
    -------
    combined_productions:
        A dataframe of all combined data in year_dfs. There will be a separate
        column for each year of data.
    """
    # Init
    keys = list(year_dfs.keys())
    merge_cols = list(year_dfs[keys[0]])
    merge_cols.remove(unique_col)

    if purposes is None:
        purposes = year_dfs[keys[0]][p_col].unique()

    # ## SPLIT MATRICES AND JOIN BY PURPOSE ## #
    purpose_ph = list()
    desc = "Merging dataframes by purpose"
    for p in tqdm(purposes, desc=desc):

        # Get all the matrices that belong to this purpose
        yr_p_dfs = list()
        for year, df in year_dfs.items():
            temp_df = df[df[p_col] == p].copy()
            temp_df = temp_df.rename(columns={unique_col: year})
            yr_p_dfs.append(temp_df)

        # Iteratively merge all matrices into one
        merged_df = yr_p_dfs[0]
        for df in yr_p_dfs[1:]:
            merged_df = pd.merge(
                merged_df,
                df,
                on=merge_cols
            )
        purpose_ph.append(merged_df)
        del yr_p_dfs

    # ## CONCATENATE ALL MERGED MATRICES ## #
    return pd.concat(purpose_ph)
=======
def get_mean_tp_splits(tp_split_path: str,
                       p: int,
                       aggregate_to_weekday: bool = True,
                       p_col: str = 'purpose',
                       tp_as: str = 'str'
                       ) -> pd.DataFrame:
    """
    TODO: Write get_mean_tp_splits() doc

    Parameters
    ----------
    tp_split_path
    p
    aggregate_to_weekday
    p_col
    tp_as

    Returns
    -------

    """
    # Init
    tp_splits = pd.read_csv(tp_split_path)
    p_tp_splits = tp_splits[tp_splits[p_col] == p].copy()

    # If more than one row, we have a problem!
    if len(p_tp_splits) > 1:
        raise ValueError("Found more than one row in the mean time period "
                         "splits file.")

    if aggregate_to_weekday:
        tp_needed = ['tp1', 'tp2', 'tp3', 'tp4']

        # Drop all unneeded columns
        p_tp_splits = p_tp_splits.reindex(tp_needed, axis='columns')

        # Aggregate each value
        tp_sum = p_tp_splits.values.sum()
        for tp_col in tp_needed:
            p_tp_splits[tp_col] = p_tp_splits[tp_col] / tp_sum

    tp_as = tp_as.lower()
    if tp_as == 'str' or tp_as == 'string':
        # Don't need to change anything
        pass
    elif tp_as == 'int' or tp_as == 'integer':
        p_tp_splits = p_tp_splits.rename(
            columns={
                'tp1': 1,
                'tp2': 2,
                'tp3': 3,
                'tp4': 4,
                'tp5': 5,
                'tp6': 6,
            }
        )
    else:
        raise ValueError("'%s' is not a valid value for tp_as.")

    return p_tp_splits


def get_zone_translation(import_dir: str,
                         from_zone: str,
                         to_zone: str
                         ) -> Dict[int, int]:
    """
    Reads in the zone translation file from import_dir and converts it into a
    dictionary of from_zone: to_zone numbers

    Note: from_zone must be of a lower aggregation than to_zone, otherwise
    weird things might happen

    Parameters
    ----------
    import_dir:
        The directory to find the zone translation files

    from_zone:
        The name of the zoning system to convert from, e.g. noham

    to_zone
        The name of the zoning system to convert to, e.g. lad

    Returns
    -------
    zone_translation:
        A dictionary of from_zone values to to_zone values. Can be used to
        convert a zone number from one zoning system to another.
    """
    # Init
    base_filename = '%s_to_%s.csv'
    base_col_name = '%s_zone_id'

    # Load the file
    path = os.path.join(import_dir, base_filename % (from_zone, to_zone))
    translation = pd.read_csv(path)
    
    # Make sure we can find the columns
    from_col = base_col_name % from_zone
    to_col = base_col_name % to_zone

    if from_col not in translation.columns:
        raise ValueError("Found the file at '%s', but the columns do not "
                         "match. Cannot find from_zone column '%s'"
                         % (path, from_col))

    if to_col not in translation.columns:
        raise ValueError("Found the file at '%s', but the columns do not "
                         "match. Cannot find to_zone column '%s'"
                         % (path, to_col))

    # Make sure the columns are in the correct format
    translation = translation.reindex([from_col, to_col], axis='columns')
    translation[from_col] = translation[from_col].astype(int)
    translation[to_col] = translation[to_col].astype(int)

    # Convert pandas to a {from_col: to_col} dictionary
    translation = dict(translation.itertuples(index=False, name=None))

    return translation


def defaultdict_to_regular(d):
    """
    Iteratively converts nested default dicts to nested regular dicts.

    Useful for pickling - keeps the unpickling of the dict simple

    Parameters
    ----------
    d:
        The nested defaultdict to convert

    Returns
    -------
    converted_d:
        nested dictionaries with same values
    """
    if isinstance(d, defaultdict):
        d = {k: defaultdict_to_regular(v) for k, v in d.items()}
    return d
>>>>>>> 06da345d
<|MERGE_RESOLUTION|>--- conflicted
+++ resolved
@@ -24,11 +24,10 @@
 from typing import Dict
 from typing import Iterable
 
-<<<<<<< HEAD
+
 from tqdm import tqdm
-=======
 from collections import defaultdict
->>>>>>> 06da345d
+
 
 import efs_constants as consts
 
@@ -1294,8 +1293,6 @@
     # If here, all checks have passed
     return
 
-
-<<<<<<< HEAD
 def combine_yearly_dfs(year_dfs: Dict[str, pd.DataFrame],
                        unique_col: str,
                        p_col: str = 'p',
@@ -1360,7 +1357,8 @@
 
     # ## CONCATENATE ALL MERGED MATRICES ## #
     return pd.concat(purpose_ph)
-=======
+
+
 def get_mean_tp_splits(tp_split_path: str,
                        p: int,
                        aggregate_to_weekday: bool = True,
@@ -1502,5 +1500,4 @@
     """
     if isinstance(d, defaultdict):
         d = {k: defaultdict_to_regular(v) for k, v in d.items()}
-    return d
->>>>>>> 06da345d
+    return d