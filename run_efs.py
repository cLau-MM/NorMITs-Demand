# -*- coding: utf-8 -*-
"""
Created on: Wed January 27 12:31:12 2021
Updated on:

Original author: Ben Taylor
Last update made by:
Other updates made by:

File purpose:
Running test runs of EFS
"""

import normits_demand as nd
from normits_demand import efs_constants as consts

from normits_demand.utils import exceptional_growth as eg


def main():
    verbose = False

    # Land Use imports
    land_use_drive = "Y:/"
    land_use_iteration = 'iter3b'

    # Running control
    integrate_dlog = False
    run_pop_emp_comparison = False

<<<<<<< HEAD
    run_base_efs = False
    recreate_productions = True
    recreate_attractions = False
=======
    run_base_efs = True
    recreate_productions = False
    recreate_attractions = True
>>>>>>> 9d9fdff7
    recreate_nhb_productions = True

    run_bespoke_zones = False
    run_hb_pa_to_od = False
    run_compile_od = False
<<<<<<< HEAD
    run_decompile_post_me = True
=======
    run_decompile_od = False
>>>>>>> 9d9fdff7
    run_future_year_compile_od = False

    # Controls I/O
    scenario = consts.SC04_UZC
    iter_num = 0
    import_home = "I:/"
    export_home = "E:/"
    model_name = consts.MODEL_NAME

    # ## RUN START ## #
    efs = nd.ExternalForecastSystem(
        iter_num=iter_num,
        model_name=model_name,
        integrate_dlog=integrate_dlog,
        run_pop_emp_comparison=run_pop_emp_comparison,
        scenario_name=scenario,
        import_home=import_home,
        export_home=export_home,
        land_use_drive=land_use_drive,
        land_use_iteration=land_use_iteration,
        verbose=verbose
    )

    if run_base_efs:
        # Generates HB PA matrices
        efs.run(
            recreate_productions=recreate_productions,
            recreate_attractions=recreate_attractions,
            recreate_nhb_productions=recreate_nhb_productions,
            echo_distribution=verbose,
        )

    if run_bespoke_zones:
        # Convert to HB to OD
        efs.pa_to_od(
            years_needed=[2018],
            p_needed=consts.ALL_HB_P,
            use_bespoke_pa=False,
            overwrite_hb_tp_pa=True,
            overwrite_hb_tp_od=True,
            verbose=verbose
        )

        eg.adjust_bespoke_zones(
            consts.BESPOKE_ZONES_INPUT_FILE,
            efs.exports,
            efs.model_name,
            base_year=consts.BASE_YEAR_STR,
            recreate_donor=True,
            audit_path=efs.exports["audits"],
        )

    if run_hb_pa_to_od:
        efs.pa_to_od(
            years_needed=[2050],
            use_bespoke_pa=True,
            overwrite_hb_tp_pa=True,
            overwrite_hb_tp_od=True,
            verbose=verbose
        )

    if run_compile_od:
        # Compiles base year OD matrices
        efs.pre_me_compile_od_matrices(
            year=2050,
            overwrite_aggregated_od=False,
            overwrite_compiled_od=True,
        )

    # TODO: Check Post ME process works for NOHAM
    if run_decompile_post_me:
        # Decompiles post-me base year matrices
        efs.decompile_post_me(
            overwrite_decompiled_matrices=True,
            overwrite_tour_proportions=True,
        )

    if run_future_year_compile_od:
        # Uses the generated tour proportions to compile Post-ME OD matrices
        # for future years
        efs.compile_future_year_od_matrices(
            overwrite_aggregated_pa=True,
            overwrite_future_year_od=True
        )


if __name__ == '__main__':
    main()<|MERGE_RESOLUTION|>--- conflicted
+++ resolved
@@ -28,29 +28,19 @@
     integrate_dlog = False
     run_pop_emp_comparison = False
 
-<<<<<<< HEAD
-    run_base_efs = False
-    recreate_productions = True
-    recreate_attractions = False
-=======
     run_base_efs = True
     recreate_productions = False
-    recreate_attractions = True
->>>>>>> 9d9fdff7
+    recreate_attractions = False
     recreate_nhb_productions = True
 
     run_bespoke_zones = False
     run_hb_pa_to_od = False
     run_compile_od = False
-<<<<<<< HEAD
-    run_decompile_post_me = True
-=======
-    run_decompile_od = False
->>>>>>> 9d9fdff7
+    run_decompile_post_me = False
     run_future_year_compile_od = False
 
     # Controls I/O
-    scenario = consts.SC04_UZC
+    scenario = consts.SC00_NTEM
     iter_num = 0
     import_home = "I:/"
     export_home = "E:/"
