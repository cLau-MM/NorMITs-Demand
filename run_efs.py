--- conflicted
+++ resolved
@@ -28,27 +28,17 @@
     integrate_dlog = False
     run_pop_emp_comparison = False
 
-<<<<<<< HEAD
     run_base_efs = False
-=======
-    run_base_efs = True
->>>>>>> 2ddc691a
     recreate_productions = True
     recreate_attractions = True
     recreate_nhb_productions = True
 
     run_bespoke_zones = False
-<<<<<<< HEAD
-    run_hb_pa_to_od = False
-    run_compile_od = True
-    run_decompile_od = False
-=======
     ignore_bespoke_zones = True
 
     run_pa_to_od = True
     run_compile_mats = True
     run_decompile_post_me = False
->>>>>>> 2ddc691a
     run_future_year_compile_od = False
 
     # Controls matrix conversion
@@ -56,11 +46,7 @@
 
     # Controls I/O
     scenario = consts.SC00_NTEM
-<<<<<<< HEAD
-    iter_num = 3
-=======
     iter_num = '3g'
->>>>>>> 2ddc691a
     import_home = "I:/"
     export_home = "E:/"
     model_name = consts.MODEL_NAME
@@ -117,19 +103,9 @@
             verbose=verbose
         )
 
-<<<<<<< HEAD
-    if run_compile_od:
-        # Compiles base year OD matrices
-        efs.pre_me_compile_od_matrices(
-            year=2018,
-            overwrite_aggregated_od=False,
-            overwrite_compiled_od=True,
-        )
-=======
     if run_compile_mats:
         for year in output_years:
             efs.compile_matrices(year=year)
->>>>>>> 2ddc691a
 
     if run_decompile_post_me:
         # Decompiles post-me base year matrices
