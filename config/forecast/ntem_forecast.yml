--- conflicted
+++ resolved
@@ -4,15 +4,8 @@
 base_year: 2018
 future_years:
   - 2028
-<<<<<<< HEAD
   - 2043
 export_folder: I:\NorMITs Demand
-=======
-  - 2038
-  - 2043
-  - 2048
-export_folder: E:\ntem_outputs
->>>>>>> 94929629
 ntem_parameters:
   data_path: I:\Data\NTEM
   version: 8.0
