--- conflicted
+++ resolved
@@ -12,16 +12,15 @@
 """
 # Built-Ins
 import os
-<<<<<<< HEAD
+import sys
+import shutil
+
+# Third Party
+
 # Local Imports
 from normits_demand.cost import tld_generator
-=======
-import sys
-import shutil
->>>>>>> 4b1cfb22
 
 
-<<<<<<< HEAD
 def main(iterator=False):
     _TLB_FOLDER = 'I:/NTS/outputs/tld'
     _TLB_VERSION = 'nts_tld_data_v3.1.csv'
@@ -30,23 +29,6 @@
 
     _BAND_FOLDER = os.path.join(_TLD_HOME, 'bands')
     _SEGMENTATION_FOLDER = os.path.join(_TLD_HOME, 'segmentations')
-
-    available_bands = os.listdir(_BAND_FOLDER)
-    available_bands = [x for x in available_bands if '.csv' in x]
-
-    available_segmentations = os.listdir(_SEGMENTATION_FOLDER)
-    available_segmentations = [x for x in available_segmentations if '.csv' in x]
-=======
-# Local Imports
-sys.path.append("..")
-from normits_demand.cost import tld_builder
-
-
-def main():
-    # TODO(CS): path and smart search should be in constants
-    _TLB_FOLDER = 'I:/NorMITs Demand/import/trip_length_distributions'
-    _NTS_IMPORT = 'I:/NTS/classified builds/cb_tfn.csv'
-    output_home = r'I:\NorMITs Demand\import\trip_length_distributions\tld_tool_outputs'
 
     # A full DiMo run requires:
     # ## run at north_and_mids, trip_OD ## #
@@ -79,11 +61,11 @@
             nts_import=_NTS_IMPORT,
             output_home=output_home,
         )
+    available_bands = os.listdir(_BAND_FOLDER)
+    available_bands = [x for x in available_bands if '.csv' in x]
 
-        extract.run_tlb_lookups(
-            weekdays=[1, 2, 3, 4, 5, 6, 7],
-        )
->>>>>>> 4b1cfb22
+    available_segmentations = os.listdir(_SEGMENTATION_FOLDER)
+    available_segmentations = [x for x in available_segmentations if '.csv' in x]
 
     bands_path = os.path.join(_BAND_FOLDER, available_bands[1])
     segmentation_path = os.path.join(_SEGMENTATION_FOLDER, available_segmentations[0])
