# -*- coding: utf-8 -*-
"""
Created on Mon Feb  3 14:32:53 2020

@author: Sneezy
"""

import os
import sys
import numpy as np
import pandas as pd

from typing import List
from typing import Dict

from itertools import product

from tqdm import tqdm

import efs_constants as consts
from efs_constrainer import ForecastConstrainer

import demand_utilities.utils as du


class EFSAttractionGenerator:
    
    def __init__(self,
                 tag_certainty_bounds=consts.TAG_CERTAINTY_BOUNDS):
        """
        #TODO
        """
        self.efs_constrainer = ForecastConstrainer()
        self.tag_certainty_bounds = tag_certainty_bounds
    
    def run(self,
            base_year: str,
            future_years: List[str],

            # Employment Growth
            employment_growth: pd.DataFrame,
            employment_constraint: pd.DataFrame,

            # Build import paths
            import_home: str,
            msoa_conversion_path: str,

            # Alternate population/attraction creation files
            attraction_weights_path: str,
            employment_path: str = None,
            mode_splits_path: str = None,
            soc_weights_path: str = None,

            # Production control file
            ntem_control_dir: str = None,
            lad_lookup_dir: str = None,
            control_attractions: bool = True,

            # D-Log
            d_log: pd.DataFrame = None,
            d_log_split: pd.DataFrame = None,

            # Employment constraints
            constraint_required: List[bool] = consts.DEFAULT_ATTRACTION_CONSTRAINTS,
            constraint_method: str = "Percentage",  # Percentage, Average
            constraint_area: str = "Designated",  # Zone, Designated, All
            constraint_on: str = "Growth",  # Growth, All
            constraint_source: str = "Grown Base",  # Default, Grown Base, Model Grown Base
            designated_area: pd.DataFrame = None,

            # Segmentation controls
            m_needed: List[int] = consts.MODES_NEEDED,
            segmentation_cols: List[str] = None,
            external_zone_col: str = 'model_zone_id',
            no_neg_growth: bool = True,
            employment_infill: float = 0.001,

            # Handle outputs
            audits: bool = True,
            out_path: str = None,
            recreate_attractions: bool = True,
            ) -> pd.DataFrame:
        """
<<<<<<< HEAD
        TODO: Write attraction model documentation
        will be similar to production model docs
=======
        Attraction model for the external forecast system. This has been
        written to align with TMS attraction generation, with the addition of
        future year employment growth and attraction generation.

        Performs the following functions:
            - Reads in the base year employment data to create the base year
              employment numbers
            - Grows the base year employment by employment_growth factors,
              resulting in future year employment numbers.
            - Combines base and future year employment numbers with
              attraction_weights (currently the same across all years) to
              produce the base and future year attraction values (for all
              modes).
            - Finally, splits the produced attractions to only return the
              desired mode. This dataframe is then returned.

        Parameters
        ----------
        base_year:
            The base year of the forecast.

        future_years:
            The future years to forecast.

        employment_growth:
            dataframe containing the future year growth values for
            growing the base year employment. Must be segmented by the same
            zoning system (at least) as employment_path data (usually
            msoa_zone_id).

        employment_constraint:
            Values to constrain the employment numbers to. See
            efs_constrainer.ForecastConstrainer() for further information.

        import_home:
            The home directory to find all the attraction imports. Usually
            Y:/NorMITs Demand/import

        msoa_conversion_path:
            Path to the file containing the conversion from msoa integer
            identifiers to the msoa string code identifiers. Hoping to remove
            this in a future update and align all of EFS to use msoa string
            code identifiers.

        attraction_weights_path:
            The path to alternate attraction weights import data. If left as
            None, the attraction model will use the default land use data.

        employment_path:
            The path to alternate employment import data. If left as None, the
            attraction model will use the default land use data.

        mode_splits_path:
            The path to alternate mode splits import data. If left as None, the
            attraction model will use the default land use data.

        soc_weights_path:
            The path to alternate soc weights import data. If left as None, the
            attraction model will use the default land use data.

        ntem_control_dir:
            The path to alternate ntem control directory. If left as None, the
            attraction model will use the default land use data.

        lad_lookup_dir:
            The path to alternate lad to msoa import data. If left as None, the
            attraction model will use the default land use data.

        control_attractions:
            Whether to control the generated attractions to the constraints
            given in ntem_control_dir or not.

        d_log:
            TODO: Clarify what format D_log data comes in as

        d_log_split:
            See d_log

        constraint_required:
            See efs_constrainer.ForecastConstrainer()

        constraint_method:
            See efs_constrainer.ForecastConstrainer()

        constraint_area:
            See efs_constrainer.ForecastConstrainer()

        constraint_on:
            See efs_constrainer.ForecastConstrainer()

        constraint_source:
            See efs_constrainer.ForecastConstrainer()

        designated_area:
            See efs_constrainer.ForecastConstrainer()

        m_needed:
            Which mode to return productions for.

        segmentation_cols:
            The levels of segmentation that exist in the employment_path data.
            If not defined, will default to: [emp_cat_col].

        external_zone_col:
            The name of the zone column, as used externally to this attraction
            model. This is used to make sure this model can translate to the
            zoning name used internally in employment_path and
            attraction_weights data.

        no_neg_growth:
            Whether to ensure there is no negative growth. If True, any growth
            values below 0 will be replaced with employment_infill.

        employment_infill:
            If no_neg_growth is True, this value will be used to replace all
            values that are less than 0.

        audits:
            Whether to output audits to the terminal during running. This can
            be used to monitor the employment and attraction numbers being
            generated and constrained.

        out_path:
            Path to the directory to output the employment and attractions
            dataframes.

        recreate_attractions:
            Whether to recreate the attractions or not. If False, it will
            look in out_path for previously produced attractions and return
            them. If none can be found, they will be generated.

        Returns
        -------
        segmented_attractions:
            Attractions for mode m_needed, segmented by all segments possible
            in the input data.
>>>>>>> 691ec922
        """
        # Return previously created productions if we can
        fname = 'MSOA_aggregated_attractions.csv'
        final_output_path = os.path.join(out_path, fname)

        if not recreate_attractions and os.path.isfile(final_output_path):
            print("Found some already produced attractions. Using them!")
            return pd.read_csv(final_output_path)

        # Init
        internal_zone_col = 'msoa_zone_id'
        a_weights_p_col = 'purpose'
        mode_split_m_col = 'mode'
        emp_cat_col = 'employment_cat'
        all_years = [str(x) for x in [base_year] + future_years]
        integrate_d_log = d_log is not None and d_log_split is not None
        if integrate_d_log:
            d_log = d_log.copy()
            d_log_split = d_log_split.copy()

        # TODO: Make this more adaptive
        # Set the level of segmentation being used
        if segmentation_cols is None:
            segmentation_cols = [emp_cat_col]

        # Fix column naming if different
        if external_zone_col != internal_zone_col:
            employment_growth = employment_growth.copy().rename(
                columns={external_zone_col: internal_zone_col}
            )
            designated_area = designated_area.copy().rename(
                columns={external_zone_col: internal_zone_col}
            )
            employment_constraint = employment_constraint.rename(
                columns={external_zone_col: internal_zone_col}
            )

        # Build paths to the needed files
        imports = build_attraction_imports(
            import_home=import_home,
            base_year=base_year,
            attraction_weights_path=attraction_weights_path,
            employment_path=employment_path,
            mode_splits_path=mode_splits_path,
            soc_weights_path=soc_weights_path,
            ntem_control_dir=ntem_control_dir,
            lad_lookup_dir=lad_lookup_dir,
            set_controls=control_attractions
        )

        # ## BASE YEAR EMPLOYMENT ## #
        print("Loading the base year employment data...")
        base_year_emp = get_employment_data(
            import_path=imports['base_employment'],
            zone_col=internal_zone_col,
            emp_cat_col=emp_cat_col,
            msoa_path=msoa_conversion_path,
            return_format='long',
            value_col=base_year,
        )

        # Audit employment numbers
        mask = (base_year_emp[emp_cat_col] == 'E01')
        total_base_year_emp = base_year_emp.loc[mask, base_year].sum()
        du.print_w_toggle("Base Year Employment: %d" % total_base_year_emp,
                          echo=audits)

        # ## FUTURE YEAR EMPLOYMENT ## #
        print("Generating future year employment data...")
        employment = du.grow_to_future_years(
            base_year_df=base_year_emp,
            growth_df=employment_growth,
            base_year=base_year,
            future_years=future_years,
            growth_merge_col=internal_zone_col,
            no_neg_growth=no_neg_growth,
            infill=employment_infill
        )

        # ## CONSTRAIN POPULATION ## #
        if constraint_required[3] and (constraint_source != "model grown base"):
            print("Performing the first constraint on employment...")
            employment = self.efs_constrainer.run(
                employment,
                constraint_method,
                constraint_area,
                constraint_on,
                employment_constraint,
                base_year,
                all_years,
                designated_area,
                internal_zone_col
            )
        elif constraint_source == "model grown base":
            print("Generating model grown base constraint for use on "
                  "development constraints...")
            employment_constraint = employment.copy()

        # ## INTEGRATE D-LOG ## #
        if integrate_d_log:
            print("Integrating the development log...")
            raise NotImplementedError("D-Log population integration has not "
                                      "yet been implemented.")
        else:
            # If not integrating, no need for another constraint
            constraint_required[4] = False

        # ## POST D-LOG CONSTRAINT ## #
        if constraint_required[4]:
            print("Performing the post-development log constraint on employment...")
            employment = self.efs_constrainer.run(
                employment,
                constraint_method,
                constraint_area,
                constraint_on,
                employment_constraint,
                base_year,
                all_years,
                designated_area,
                internal_zone_col
            )

        # Reindex and sum
        group_cols = [internal_zone_col] + segmentation_cols
        index_cols = group_cols.copy() + all_years
        employment = employment.reindex(index_cols, axis='columns')
        employment = employment.groupby(group_cols).sum().reset_index()

        # Population Audit
        if audits:
            print('\n', '-'*15, 'Employment Audit', '-'*15)
            mask = (employment[emp_cat_col] == 'E01')
            for year in all_years:
                total_emp = employment.loc[mask, year].sum()
                print('. Total population for year %s is: %.4f'
                      % (str(year), total_emp))
            print('\n')

        # Convert back to MSOA codes for output and attractions
        employment = du.convert_msoa_naming(
            employment,
            msoa_col_name=internal_zone_col,
            msoa_path=msoa_conversion_path,
            to='string'
        )

        # Write the produced employment to file
        if out_path is None:
            print("WARNING! No output path given. "
                  "Not writing employment to file.")
        else:
            print("Writing employment to file...")
            fname = "MSOA_employment.csv"
            employment.to_csv(os.path.join(out_path, fname), index=False)

        # ## CREATE ATTRACTIONS ## #
        # Index by as much segmentation as possible
        idx_cols = list(employment.columns)
        for unq_col in all_years:
            idx_cols.remove(unq_col)

        attractions = generate_attractions(
            employment=employment,
            all_years=all_years,
            attraction_weights_path=imports['weights'],
            mode_splits_path=imports['mode_splits'],
            soc_weights_path=imports['soc_weights'],
            idx_cols=idx_cols,
            emp_cat_col=emp_cat_col,
            p_col=a_weights_p_col,
            m_col=mode_split_m_col,
            ntem_control_dir=imports['ntem_control'],
            lad_lookup_dir=imports['lad_lookup']
        )

        # Write attractions to file
        if out_path is None:
            print("WARNING! No output path given. "
                  "Not writing attractions to file.")
        else:
            print("Writing productions to file...")
            fname = 'MSOA_attractions.csv'
            attractions.to_csv(os.path.join(out_path, fname), index=False)

        # ## CONVERT TO OLD EFS FORMAT ## #
        # Make sure columns are the correct data type
        attractions[a_weights_p_col] = attractions[a_weights_p_col].astype(int)
        attractions[mode_split_m_col] = attractions[mode_split_m_col].astype(int)
        attractions.columns = attractions.columns.astype(str)

        # Extract just the needed mode
        mask = attractions[mode_split_m_col].isin(m_needed)
        attractions = attractions[mask]
        attractions = attractions.drop(mode_split_m_col, axis='columns')

        # Rename columns so output of this function call is the same
        # as it was before the re-write
        attractions = du.convert_msoa_naming(
            attractions,
            msoa_col_name=internal_zone_col,
            msoa_path=msoa_conversion_path,
            to='int'
        )

        attractions = attractions.rename(
            columns={
                internal_zone_col: external_zone_col,
                a_weights_p_col: 'purpose_id',
            }
        )

        fname = 'MSOA_aggregated_attractions.csv'
        attractions.to_csv(os.path.join(out_path, fname), index=False)

        return attractions

    def attraction_generation(self,
                              worker_dataframe: pd.DataFrame,
                              attraction_weight: pd.DataFrame,
                              year_list: List[str]
                              ) -> pd.DataFrame:
        """
        #TODO
        """
        worker_dataframe = worker_dataframe.copy()
        attraction_weight = attraction_weight.copy()

        attraction_dataframe = pd.merge(
            worker_dataframe,
            attraction_weight,
            on=["employment_class"],
            suffixes=("", "_weights")
        )

        for year in year_list:
            attraction_dataframe.loc[:, year] = (
                attraction_dataframe[year]
                *
                attraction_dataframe[year + "_weights"]
            )

        group_by_cols = ["model_zone_id", "purpose_id"]
        needed_columns = group_by_cols.copy()
        needed_columns.extend(year_list)

        attraction_dataframe = attraction_dataframe[needed_columns]
        attraction_dataframe = attraction_dataframe.groupby(
            by=group_by_cols,
            as_index=False
        ).sum()

        return attraction_dataframe



    def worker_grower(self,
                      worker_growth: pd.DataFrame,
                      worker_values: pd.DataFrame,
                      base_year: str,
                      year_string_list: List[str]
                      ) -> pd.DataFrame:
        # get workers growth from base year
        print("Adjusting workers growth to base year...")
        worker_growth = du.convert_growth_off_base_year(
                worker_growth,
                base_year,
                year_string_list
                )
        print("Adjusted workers growth to base year!")
        
        
        print("Growing workers from base year...")
        grown_workers = du.get_grown_values(
                worker_values,
                worker_growth,
                "base_year_workers",
                year_string_list
                )
        print("Grown workers from base year!")
        
        return grown_workers
    
    def split_workers(self,
                      workers_dataframe: pd.DataFrame,
                      workers_split_dataframe: pd.DataFrame,
                      base_year_string: str,
                      all_years: List[str]
                      ) -> pd.DataFrame:
        workers_dataframe = workers_dataframe.copy()
        workers_split_dataframe = workers_split_dataframe.copy()
        
        split_workers_dataframe = pd.merge(
                workers_dataframe,
                workers_split_dataframe,
                on = ["model_zone_id"],
                suffixes = {"", "_split"}
                )
                
        split_workers_dataframe["base_year_workers"] = (
                split_workers_dataframe["base_year_workers"]
                *
                split_workers_dataframe[base_year_string + "_split"]
                )
        
        for year in all_years:
            # we iterate over each zone
            # create zone mask
            split_workers_dataframe[year] = (
                    split_workers_dataframe[year]
                    *
                    split_workers_dataframe[year + "_split"]
                    )
        
        required_columns = [
                "model_zone_id",
                "employment_class",
                "base_year_workers"
                ]
        
        required_columns.extend(all_years)
        split_workers_dataframe = split_workers_dataframe[
                required_columns
                ]
        return split_workers_dataframe
    
    def add_all_worker_category(self,
                                workers_dataframe: pd.DataFrame,
                                all_worker_category_id: str,
                                all_years: List[str]
                                ) -> pd.DataFrame:
        workers_dataframe = workers_dataframe.copy()
        zones = workers_dataframe["model_zone_id"].unique()
        
        for zone in zones:
            total_line = workers_dataframe[
                    workers_dataframe["model_zone_id"] == zone
                    ].sum()
            
            year_data = {
                    "base_year_workers": [total_line["base_year_workers"]]
                    }            
            for year in all_years:
                year_data[year] = [total_line[year]]
                
            data = {
                    "model_zone_id": [zone],
                    "employment_class": [all_worker_category_id]
                    }
            
            data.update(year_data)
            
            total_line = pd.DataFrame(data)
            
            workers_dataframe = workers_dataframe.append(total_line)
            
        workers_dataframe = workers_dataframe.sort_values(
                by = [
                        "model_zone_id",
                        "employment_class"
                        ]
                )
        
        return workers_dataframe


def get_employment_data(import_path: str,
                        msoa_path: str = None,
                        zone_col: str = 'msoa_zone_id',
                        emp_cat_col: str = 'employment_cat',
                        value_col: str = 'jobs',
                        return_format: str = 'wide',
                        add_all_commute: bool = True,
                        all_commute_col: str = 'E01'
                        ) -> pd.DataFrame:
    """
    Reads in employment data from file and returns dataframe.

    Can be updated in future to accept different types of inputs,
    and return all in the same format.

    Parameters
    ----------
    import_path:
        The path to the employment data to import

    msoa_path:
        Path to the msoa file for converting from msoa string ids to
        integer ids. If left as None, then MSOA codes are returned instead

    zone_col:
        The name of the column in the employment data that refers to the zones.

    emp_cat_col:
        The name to give to the employment category column when converting to
        long format.

    value_col:
        The name to give to the values in the wide matrix when converting to
        long format.

    return_format:
        What format to return the employment data in. Can take either 'wide' or
        'long'

    add_all_commute:
        Whether to add an additional employment category that covers commuting.
        The new category will be a sum of all other employment categories.
        If added, the column will be named all_commute_col

    all_commute_col:
        If add_all_commute is True, the added column will be given this name

    Returns
    -------
    employment_data:
        Dataframe with zone_col as the index, and employment categories
        as the columns

    """
    # Error check
    valid_return_formats = ['wide', 'long']
    return_format = return_format.strip().lower()
    if return_format not in valid_return_formats:
        raise ValueError(
            "'%s' is not a valid return format. Expected one of: %s"
            % (str(return_format), str(valid_return_formats))
        )

    # Read in raw data
    emp_data = pd.read_csv(import_path)
    emp_data = emp_data.rename(columns={'geo_code': zone_col})

    # Add in commute category if required
    if add_all_commute:
        # Commute is a sum of all other employment categories
        emp_cats = list(emp_data.columns)
        emp_cats.remove(zone_col)

        emp_data[all_commute_col] = emp_data[emp_cats].sum(axis='columns')

    # Convert to long format if needed
    if return_format == 'long':
        emp_data = emp_data.melt(
            id_vars=zone_col,
            var_name=emp_cat_col,
            value_name=value_col
        )

    # Convert to msoa zone numbers if needed
    if msoa_path is not None:
        emp_data = du.convert_msoa_naming(
            emp_data,
            msoa_col_name=zone_col,
            msoa_path=msoa_path,
            to='int'
        )

    return emp_data


def get_mode_splits(mode_splits_path: str,
                    zone_col: str = 'msoa_zone_id',
                    p_col: str = 'p',
                    m_col: str = 'm',
                    m_split_col: str = 'mode_share',
                    ret_zone_col: str = None,
                    ret_p_col: str = None,
                    ret_m_col: str = None,
                    ret_m_split_col: str = None,
                    infill: float = 0.0
                    ) -> pd.DataFrame:
    """
    Reads the mode splits from file

    Will make sure all combinations of purposes and modes exist, and aggregate
    any duplicate entries.

    Parameters
    ----------
    mode_splits_path:
        Path to the mode splits file to read in

    zone_col:
        Name of the column containing the zone data

    p_col:
        Name of the columns containing the purpose data

    m_col:
        Name of the column containing the mode data

    m_split_col:
        Name of the column containing the mode split factors

    ret_zone_col:
        The name to give to zone_col on return.

    ret_p_col:
        The name to give to p_col on return.

    ret_m_col
        The name to give to m_col on return.

    ret_m_split_col
        The name to give to m_split_col on return.

    infill:
        The value to infill any missing p/m combinations

    Returns
    -------
    mode_splits:
        Dataframe containing the following columns [ret_zone_col, ret_p_col,
        ret_m_col, ret_m_split_col]
    """
    # Init
    ret_zone_col = zone_col if ret_zone_col is None else ret_zone_col
    ret_p_col = p_col if ret_p_col is None else ret_p_col
    ret_m_col = m_col if ret_m_col is None else ret_m_col
    ret_m_split_col = m_split_col if ret_m_split_col is None else ret_m_split_col
    mode_splits = pd.read_csv(mode_splits_path)

    # Aggregate any duplicates
    group_cols = list(mode_splits.columns)
    group_cols.remove(m_split_col)
    mode_splits = mode_splits.groupby(group_cols).sum().reset_index()

    # Get all unique values for our unique columns
    zones = mode_splits[zone_col].unique()
    ps = mode_splits[p_col].unique()
    ms = mode_splits[m_col].unique()

    # Create a new placeholder df containing every combination of the
    # unique columns
    ph = dict()
    ph[zone_col], ph[p_col], ph[m_col] = zip(*product(zones, ps, ms))
    ph = pd.DataFrame(ph)

    # Where a combination of segmentation does not exist, infill
    mode_splits = ph.merge(
        mode_splits,
        how='left',
        on=[zone_col, p_col, m_col]
    ).fillna(infill)

    # rename the return
    mode_splits = mode_splits.rename(
        columns={
            zone_col: ret_zone_col,
            p_col: ret_p_col,
            m_col: ret_m_col,
            m_split_col: ret_m_split_col
        }
    )

    return mode_splits


def get_soc_weights(soc_weights_path: str,
                    zone_col: str = 'msoa_zone_id',
                    soc_col: str = 'soc_class',
                    jobs_col: str = 'seg_jobs',
                    str_cols: bool = False
                    ) -> pd.DataFrame:
    """
    Converts the input file into soc weights by zone

    Parameters
    ----------
    soc_weights_path:
        Path to the soc weights file. Must contain at least the following
        column names [zone_col, soc_col, jobs_col]

    zone_col:
        The column name in soc_weights_path that contains the zone data.

    soc_col:
        The column name in soc_weights_path that contains the soc categories.

    jobs_col:
        The column name in soc_weights_path that contains the number of jobs
        data.

    str_cols:
        Whether the return dataframe columns should be as [soc1, soc2, ...]
        (if True), or [1, 2, ...] (if False).

    Returns
    -------
    soc_weights:
        a wide dataframe with zones from zone_col as the column names, and
        soc categories from soc_col as columns. Each row of soc weights will
        sum to 1.
    """
    # Init
    soc_weighted_jobs = pd.read_csv(soc_weights_path)

    # Convert soc numbers to names (to differentiate from ns)
    soc_weighted_jobs[soc_col] = soc_weighted_jobs[soc_col].astype(int).astype(str)

    if str_cols:
        soc_weighted_jobs[soc_col] = 'soc' + soc_weighted_jobs[soc_col]

    # Calculate Zonal weights for socs
    # This give us the benefit of model purposes in HSL data
    group_cols = [zone_col, soc_col]
    index_cols = group_cols.copy()
    index_cols.append(jobs_col)

    soc_weights = soc_weighted_jobs.reindex(index_cols, axis='columns')
    soc_weights = soc_weights.groupby(group_cols).sum().reset_index()
    soc_weights = soc_weights.pivot(
        index=zone_col,
        columns=soc_col,
        values=jobs_col
    )

    # Convert to factors
    soc_segments = soc_weighted_jobs[soc_col].unique()
    soc_weights['total'] = soc_weights[soc_segments].sum(axis='columns')

    for soc in soc_segments:
        soc_weights[soc] /= soc_weights['total']

    soc_weights = soc_weights.drop('total', axis='columns')

    return soc_weights


def combine_yearly_attractions(year_dfs: Dict[str, pd.DataFrame],
                               zone_col: str = 'msoa_zone_id',
                               p_col: str = 'purpose',
                               purposes: List[int] = None
                               ) -> pd.DataFrame:
    """
    Efficiently concatenates the yearly dataframes in year_dfs.

    Parameters
    ----------
    year_dfs:
        Dictionary, with keys as the years, and the attractions data for that
        year as a value. Expects the attractions data to be in wide format with
        an index of zone_id (plus any segmentation) and  a column for each
        purpose.

    zone_col:
        The name of the column containing the zone ids

    p_col:
        The name to give to the created purpose column during melting.

    purposes:
        A list of the purposes to keep. If left as None, all purposes are
        kept

    Returns
    -------
    combined_attractions:
        A dataframe of all combined data in year_dfs. There will be a separate
        column for each year of data.
    """
    # Init
    keys = list(year_dfs.keys())

    if purposes is None:
        purposes = list(year_dfs[keys[0]].columns)

    # ## CONVERT THE MATRICES TO LONG FORMAT ## #
    for year, mat in year_dfs.items():
        year_dfs[year] = mat.reset_index().melt(
            id_vars=zone_col,
            var_name=p_col,
            value_name=year
        )

    # The merge cols will be everything but the years
    year = list(year_dfs.keys())[0]
    merge_cols = list(year_dfs[year].columns)
    merge_cols.remove(year)

    # ## SPLIT MATRICES AND JOIN BY PURPOSE ## #
    attraction_ph = list()
    desc = "Merging attractions by purpose"
    for p in tqdm(purposes, desc=desc):

        # Get all the matrices that belong to this purpose
        yr_p_dfs = list()
        for year, df in year_dfs.items():
            temp_df = df[df[p_col] == p].copy()
            yr_p_dfs.append(temp_df)

        # Iteratively merge all matrices into one
        merged_df = yr_p_dfs[0]
        for df in yr_p_dfs[1:]:
            merged_df = pd.merge(
                merged_df,
                df,
                on=merge_cols
            )
        attraction_ph.append(merged_df)
        del yr_p_dfs

    # ## CONCATENATE ALL MERGED MATRICES ## #
    return pd.concat(attraction_ph)


def split_by_soc(df: pd.DataFrame,
                 soc_weights: pd.DataFrame,
                 zone_col: str = 'msoa_zone_id',
                 p_col: str = 'p',
                 unique_col: str = 'trips',
                 soc_col: str = 'soc'
                 ) -> pd.DataFrame:
    """
    Splits df purposes by the soc_weights given.

    Parameters
    ----------
    df:
        Dataframe to add soc splits too. Must contain the following columns
        [zone_col, p_col, unique_col]

    soc_weights:
        Wide dataframe containing the soc splitting weights. Must have a
        zone_col columns, and all other columns are the soc categories to split
        by.

    zone_col:
        The name of the column in df and soc_weights that contains the
        zone data.

    p_col:
        Name of the column in df that contains purpose data.

    unique_col:
        Name of the column in df that contains the unique data (usually the
        number of trips at that row of segmentation)

    soc_col:
        The name to give to the added soc column in the return dataframe.

    Returns
    -------
    soc_split_df:
        df with an added soc_col. Unique_col will be split by the weights
        given
    """
    # Init
    soc_cats = list(soc_weights.columns)

    # Figure out which rows need splitting
    mask = (df[p_col].isin(consts.SOC_P))
    split_df = df[mask].copy()
    retain_df = df[~mask].copy()

    # Split by soc weights
    split_df = pd.merge(
        split_df,
        soc_weights,
        on=zone_col
    )
    for soc in soc_cats:
        split_df[soc] *= split_df[unique_col]

    # Tidy up the split dataframe ready to re-merge
    split_df = split_df.drop(unique_col, axis='columns')
    split_df = split_df.melt(
        id_vars=[zone_col, p_col],
        value_vars=soc_cats,
        var_name=soc_col,
        value_name=unique_col,
    )

    # Add the soc col to the retained values to match
    retain_df[soc_col] = 0

    # Finally, stick the two back together
    return pd.concat([split_df, retain_df])


def merge_attraction_weights(employment: pd.DataFrame,
                             attraction_weights_path: str,
                             mode_splits_path: str,
                             soc_weights: pd.DataFrame = None,
                             idx_cols: List[str] = None,
                             zone_col: str = 'msoa_zone_id',
                             p_col: str = 'purpose',
                             m_col: str = 'mode',
                             m_split_col: str = 'mode_share',
                             unique_col: str = 'trips',
                             control_path: str = None,
                             lad_lookup_dir: str = None,
                             lad_lookup_name: str = consts.DEFAULT_LAD_LOOKUP,
                             ) -> pd.DataFrame:
    """
    Combines employment numbers with attractions weights to produce the
    attractions per purpose.

    Carries out the following actions:
        - Applies attraction weights to employment to produce attractions
        - Splits the attractions by mode
        - Optionally constrains to the values in control_path

    Parameters
    ----------
    employment:
        Wide dataframe containing the employment data. The index should be the
        model_zone (plus any further segmentation), and the columns should be
        the employment categories.

    attraction_weights_path:
        Path the the attraction weights file. This file should contain a wide
        matrix, with the purposes as the index, and the employment categories
        as the columns.

    mode_splits_path:
        Path to the file of mode splits by 'p'

    soc_weights:
        dataframe containing the soc weights by model zone. This dataframe
        should follow the same format as that returned from get_soc_weights().

    idx_cols:
        The column names used to index the wide employment df. This should
        cover all segmentation in the employment

    zone_col:
        The name of the column in employment containing the zone data.

    p_col:
        The name to give to the purpose values column.

    m_col:
        The name to give to the mode values column.

    m_split_col
        The name of the column in mode_splits_path containing the mode share
        values.

    unique_col:
        The name to give to the unique column for each year

    control_path:
        Path to the file containing the data to control the produced
        attractions to. If left as None, no control will be carried out.


    lad_lookup_dir:
        Path to the file containing the conversion from msoa zoning to LAD
        zoning, to be used for controlling the attractions. If left as None, no
        control will be carried out.

    lad_lookup_name:
        The name of the file in lad_lookup_dir that contains the msoa zoning
        to LAD zoning conversion.

    Returns
    -------
    Attractions:
        A wide dataframe containing the attraction numbers. The index will
        match the index from employment, the columns will be the purposes
        given in p_col of attractions_weight_path.

    """
    # Init
    do_ntem_control = control_path is not None and lad_lookup_dir is not None
    idx_cols = ['msoa_zone_id'] if idx_cols is None else idx_cols.copy()
    emp_cats = list(employment.columns.unique())

    # Read in the attraction weights
    attraction_weights = pd.read_csv(attraction_weights_path)
    purposes = list(attraction_weights[p_col])

    # Apply purpose weights to the employment
    a_ph = list()
    for p in purposes:
        # Init loop
        p_attractions = employment.copy()

        # Get the weights and broadcast across all model zones
        p_weights = attraction_weights[attraction_weights[p_col] == p]
        p_weights = np.broadcast_to(
            p_weights[emp_cats].values,
            (len(p_attractions.index), len(emp_cats))
        )

        # Calculate the total attractions per zone for this purpose
        p_attractions[emp_cats] *= p_weights
        p_attractions[p] = p_attractions[emp_cats].sum(axis='columns')
        p_attractions = p_attractions.drop(emp_cats, axis='columns')

        a_ph.append(p_attractions)

    # Stick the attractions by purpose together, and return
    attractions = pd.concat(a_ph, axis='columns')

    # Convert the matrix back to long format
    attractions = attractions.reset_index().melt(
        id_vars=idx_cols,
        var_name=p_col,
        value_name=unique_col
    )
    idx_cols.append(p_col)

    # Need to convert the str purposes into int
    attractions[p_col] = attractions[p_col].apply(lambda row: consts.P_STR2INT[row])

    # Split by soc categories if needed
    if soc_weights is not None:
        soc_col = 'soc'
        attractions = split_by_soc(
            attractions,
            soc_weights,
            zone_col=zone_col,
            p_col=p_col,
            unique_col=unique_col,
            soc_col=soc_col
        )
        idx_cols.append(soc_col)

    # ## SPLIT THE ATTRACTIONS BY MODE ## #
    # Read in and apply mode splits
    mode_splits = get_mode_splits(
        mode_splits_path,
        ret_zone_col=zone_col,
        ret_p_col=p_col,
        ret_m_col=m_col
    )

    # Merge on all possible columns
    merge_cols = du.intersection(list(mode_splits), idx_cols)
    attractions = attractions.merge(
        mode_splits,
        how='left',
        on=merge_cols
    )
    idx_cols.append(m_col)

    attractions[unique_col] = attractions[unique_col] * attractions[m_split_col]
    attractions = attractions.drop(m_split_col, axis='columns')

    # ## TIDY UP AND SORT ## #
    group_cols = idx_cols
    index_cols = group_cols.copy()
    index_cols.append(unique_col)

    attractions = attractions.reindex(index_cols, axis='columns')
    attractions = attractions.groupby(group_cols).sum().reset_index()
    attractions = attractions.sort_values(group_cols).reset_index(drop=True)

    attractions[m_col] = attractions[m_col].astype(int)
    attractions[p_col] = attractions[p_col].astype(int)

    # Control if required
    if do_ntem_control:
        # Get ntem totals
        ntem_totals = pd.read_csv(control_path)
        ntem_lad_lookup = pd.read_csv(os.path.join(lad_lookup_dir,
                                                   lad_lookup_name))

        print("Performing NTEM constraint...")
        # TODO: Allow control_to_ntem() to take flexible col names
        attractions = attractions.rename(columns={p_col: 'p', m_col: 'm'})
        attractions, *_ = du.control_to_ntem(
            attractions,
            ntem_totals,
            ntem_lad_lookup,
            group_cols=['p', 'm'],
            base_value_name='trips',
            ntem_value_name='Attractions',
            purpose='hb'
        )
        attractions = attractions.rename(columns={'p': p_col, 'm': m_col})

    return attractions


def generate_attractions(employment: pd.DataFrame,
                         all_years: List[str],
                         attraction_weights_path: str,
                         mode_splits_path: str,
                         soc_weights_path: str,
                         idx_cols: List[str],
                         emp_cat_col: str = 'employment_cat',
                         p_col: str = 'purpose',
                         m_col: str = 'mode',
                         m_split_col: str = 'mode_share',
                         ntem_control_dir: str = None,
                         lad_lookup_dir: str = None,
                         soc_split: bool = True
                         ) -> pd.DataFrame:
    """
    Converts employment to attractions using attraction_weights

    Parameters
    ----------
    employment:
        Dataframe containing the employment data. This should contain all
        segmentation, and then a separate column for each year

    all_years:
        A list of all the year columns to be converted

    attraction_weights_path:
        Path the the attraction weights file. This file should contain a wide
        matrix, with the purposes as the index, and the employment categories
        as the columns.

    mode_splits_path:
        Path to the file of mode splits by 'p'

    soc_weights_path:
        Path to the file of soc weights by zone. This file does not
        specifically need to be weights, as the reader will do the conversion
        on data ingestion.

    idx_cols:
        The column names used to index the wide employment df. This should
        cover all segmentation in the employment

    emp_cat_col:
        The name of the column containing the employment categories

    p_col:
        The name of the column in attraction weights containing the purpose
        names. This is also the name that will be given to the column
        containing purpose data in the return df.

    m_col:
        The name to give to the column containing the mode values

    m_split_col
        The name of the column in mode_splits_path containing the mode share
        values.

    ntem_control_dir:
        Path to the file containing the data to control the produced
        attractions to. If left as None, no control will be carried out.

    lad_lookup_dir:
        Path to the file containing the conversion from msoa zoning to LAD
        zoning, to be used for controlling the attractions. If left as None, no
        control will be carried out.

    soc_split:
        Whether to apply the soc splits from soc_weights_path to the
        attractions or not.

    Returns
    -------
    attractions:
        A copy of the employment dataframe, with the yearly values converted
        to attractions.
    """
    # Init
    unique_col = 'trips'
    idx_cols = idx_cols.copy()
    idx_cols.remove(emp_cat_col)
    ntem_base_fname = 'ntem_pa_ave_wday_%s.csv'

    # Get the soc weights per zone - may want to move this into each year
    # in future
    soc_weights = None
    if soc_split:
        soc_weights = get_soc_weights(soc_weights_path)

    # Generate attractions per year
    yr_ph = dict()
    for year in all_years:
        print("\nConverting year %s to attractions..." % str(year))

        # Figure out the ntem control path
        if ntem_control_dir is not None:
            ntem_fname = ntem_base_fname % year
            ntem_control_path = os.path.join(ntem_control_dir, ntem_fname)
        else:
            ntem_control_path = None

        # Convert to wide format, for this single year
        yr_emp = employment.pivot_table(
            index=idx_cols,
            columns=emp_cat_col,
            values=year
        )

        # Convert employment to attractions for this year
        yr_ph[year] = merge_attraction_weights(
            employment=yr_emp,
            attraction_weights_path=attraction_weights_path,
            mode_splits_path=mode_splits_path,
            soc_weights=soc_weights,
            idx_cols=idx_cols,
            p_col=p_col,
            m_col=m_col,
            m_split_col=m_split_col,
            unique_col=unique_col,
            control_path=ntem_control_path,
            lad_lookup_dir=lad_lookup_dir

        )

    # Get all the attractions into a single df, efficiently
    attractions = du.combine_yearly_dfs(
        yr_ph,
        unique_col=unique_col,
        p_col=p_col
    )
    return attractions


def build_attraction_imports(import_home: str,
                             base_year: str,
                             attraction_weights_path: str,
                             employment_path: str = None,
                             mode_splits_path: str = None,
                             soc_weights_path: str = None,
                             ntem_control_dir: str = None,
                             lad_lookup_dir: str = None,
                             set_controls: bool = True
                             ) -> Dict[str, str]:
    """
    Builds a dictionary of attraction import paths, forming a standard calling
    procedure for attraction imports. Arguments allow default paths to be
    replaced.

    Parameters
    ----------
    import_home:
        The base path to base all of the other import paths from. This
        should usually be "Y:/NorMITs Demand/import" for business as usual.

    base_year:
        The base year the model is being run at. This is used to determine the
        correct default employment_path and soc_to_sic path

    attraction_weights_path:
        The path to the attractions weights. Unable to give a default value for
        this as it changes depending on the mode.

    employment_path:
        An alternate base year employment import path to use. File will need to
        follow the same format as default file.

    mode_splits_path:
        An alternate mode splits import path to use. File will need to follow
        the same format as default file.

    soc_weights_path:
        An alternate soc weights import path to use. File will need to follow
        the same format as default file.

    ntem_control_dir:
        An alternate ntem control directory to use. File will need to follow
        the same format as default files.

    lad_lookup_dir:
        An alternate lad lookup directory to use. File will need to follow
        the same format as default file.

    set_controls:
        If False 'ntem_control' and 'lad_lookup' outputs will be set to None,
        regardless of any other inputs.

    Returns
    -------
    import_dict:
        A dictionary of paths with the following keys:
        'weights'
        'base_employment'
        'mode_splits'
        'soc_to_sic'
        'ntem_control'
        'lad_lookup'
    """
    if employment_path is None:
        path = 'attractions/non_freight_msoa_%s.csv' % base_year
        employment_path = os.path.join(import_home, path)

    if mode_splits_path is None:
        path = 'attractions/attraction_mode_split.csv'
        mode_splits_path = os.path.join(import_home, path)

    if soc_weights_path is None:
        path = 'attractions/soc_2_digit_sic_%s.csv' % base_year
        soc_weights_path = os.path.join(import_home, path)

    if set_controls and ntem_control_dir is None:
        path = 'ntem_constraints'
        ntem_control_dir = os.path.join(import_home, path)

    if set_controls and lad_lookup_dir is None:
        lad_lookup_dir = import_home

    # Assign to dict
    imports = {
        'weights': attraction_weights_path,
        'base_employment': employment_path,
        'mode_splits': mode_splits_path,
        'soc_weights': soc_weights_path,
        'ntem_control': ntem_control_dir,
        'lad_lookup': lad_lookup_dir
    }

    return imports<|MERGE_RESOLUTION|>--- conflicted
+++ resolved
@@ -81,10 +81,6 @@
             recreate_attractions: bool = True,
             ) -> pd.DataFrame:
         """
-<<<<<<< HEAD
-        TODO: Write attraction model documentation
-        will be similar to production model docs
-=======
         Attraction model for the external forecast system. This has been
         written to align with TMS attraction generation, with the addition of
         future year employment growth and attraction generation.
@@ -221,7 +217,6 @@
         segmented_attractions:
             Attractions for mode m_needed, segmented by all segments possible
             in the input data.
->>>>>>> 691ec922
         """
         # Return previously created productions if we can
         fname = 'MSOA_aggregated_attractions.csv'
