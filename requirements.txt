<<<<<<< HEAD
python>=3.9

=======
# Required libraries
>>>>>>> cc1ed8b1
numpy>=1.19.0
pandas>=1.4.0
tqdm>=4.50.2
pytest>=6.2.1
openpyxl>=3.0.5
pyodbc>=4.0.30

scipy>=1.6.2
matplotlib>=3.4.3
seaborn>=0.11.2
pytables>=3.6
pydantic>=1.9
strictyaml>=1.6

# Packaging controls
setuptools>=61.2.0
versioneer>=0.22
packaging>=21.3

# package linters
black>=22.6.0
mypy>=0.910
mypy_extensions>=0.4.3
pydocstyle>=6.1.1
pylint>=2.14.5<|MERGE_RESOLUTION|>--- conflicted
+++ resolved
@@ -1,9 +1,5 @@
-<<<<<<< HEAD
 python>=3.9
-
-=======
 # Required libraries
->>>>>>> cc1ed8b1
 numpy>=1.19.0
 pandas>=1.4.0
 tqdm>=4.50.2
