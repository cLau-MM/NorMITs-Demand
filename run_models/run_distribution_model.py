--- conflicted
+++ resolved
@@ -597,154 +597,5 @@
             hb_distributor.compile_to_assignment_format()
 
 
-<<<<<<< HEAD
-def build_trip_ends(use_tram,
-                    zoning_system,
-                    mode,
-                    hb_agg_seg,
-                    hb_running_seg,
-                    nhb_agg_seg,
-                    nhb_running_seg,
-                    ):
-    if use_tram:
-        tram = nd.pathing.TramExportPaths(
-            path_years=[base_year],
-            scenario=scenario,
-            iteration_name=notem_iteration_name,
-            export_home=tram_export_home,
-        )
-        hb_productions_path = tram.hb_production.export_paths.notem_segmented[base_year]
-        hb_attractions_path = tram.hb_attraction.export_paths.notem_segmented[base_year]
-        nhb_productions_path = tram.nhb_production.export_paths.notem_segmented[base_year]
-        nhb_attractions_path = tram.nhb_attraction.export_paths.notem_segmented[base_year]
-
-        base_fname = "%s_%s_%s.pkl"
-        hbp_path = os.path.join(cache_path, base_fname % ('hbp_tram', zoning_system.name, mode.value))
-        hba_path = os.path.join(cache_path, base_fname % ('hba_tram', zoning_system.name, mode.value))
-        nhbp_path = os.path.join(cache_path, base_fname % ('nhbp_tram', zoning_system.name, mode.value))
-        nhba_path = os.path.join(cache_path, base_fname % ('nhba_tram', zoning_system.name, mode.value))
-
-    else:
-        notem = nd.pathing.NoTEMExportPaths(
-            path_years=[base_year],
-            scenario=scenario,
-            iteration_name=notem_iteration_name,
-            export_home=notem_export_home,
-        )
-        hb_productions_path = notem.hb_production.export_paths.notem_segmented[base_year]
-        hb_attractions_path = notem.hb_attraction.export_paths.notem_segmented[base_year]
-        nhb_productions_path = notem.nhb_production.export_paths.notem_segmented[base_year]
-        nhb_attractions_path = notem.nhb_attraction.export_paths.notem_segmented[base_year]
-
-        # TODO(BT): Should we make this a NoTEM output tool?
-        base_fname = "%s_%s_%s.pkl"
-        hbp_path = os.path.join(cache_path, base_fname % ('hbp', zoning_system.name, mode.value))
-        hba_path = os.path.join(cache_path, base_fname % ('hba', zoning_system.name, mode.value))
-        nhbp_path = os.path.join(cache_path, base_fname % ('nhbp', zoning_system.name, mode.value))
-        nhba_path = os.path.join(cache_path, base_fname % ('nhba', zoning_system.name, mode.value))
-
-    print("Getting the Production/Attraction Vectors...")
-    if not os.path.exists(hbp_path) or not os.path.exists(hba_path):
-        hb_productions, hb_attractions = import_pa(
-            production_import_path=hb_productions_path,
-            attraction_import_path=hb_attractions_path,
-            agg_segmentation=hb_agg_seg,
-            out_segmentation=hb_running_seg,
-            zoning_system=zoning_system,
-            trip_origin='hb',
-            use_tram=use_tram,
-        )
-        hb_productions.save(hbp_path)
-        hb_attractions.save(hba_path)
-    else:
-        hb_productions = nd.DVector.load(hbp_path)
-        hb_attractions = nd.DVector.load(hba_path)
-
-    if not os.path.exists(nhbp_path) or not os.path.exists(nhba_path):
-        nhb_productions, nhb_attractions = import_pa(
-            production_import_path=nhb_productions_path,
-            attraction_import_path=nhb_attractions_path,
-            agg_segmentation=nhb_agg_seg,
-            out_segmentation=nhb_running_seg,
-            zoning_system=zoning_system,
-            trip_origin='nhb',
-            use_tram=use_tram,
-        )
-        nhb_productions.save(nhbp_path)
-        nhb_attractions.save(nhba_path)
-    else:
-        nhb_productions = nd.DVector.load(nhbp_path)
-        nhb_attractions = nd.DVector.load(nhba_path)
-
-    return (
-        hb_productions,
-        hb_attractions,
-        nhb_productions,
-        nhb_attractions,
-    )
-
-
-def import_pa(production_import_path,
-              attraction_import_path,
-              agg_segmentation,
-              out_segmentation,
-              zoning_system,
-              trip_origin,
-              use_tram,
-              ) -> Tuple[nd.DVector, nd.DVector]:
-
-    # TODO(MB) Make model name more flexible
-    model_name = 'tram' if use_tram else 'notem'
-
-    # Determine the required segmentation
-    if trip_origin == 'hb':
-        reduce_seg = None
-        subset_name = '%s_hb_output_wday'
-        subset_seg = nd.get_segmentation_level(subset_name % model_name)
-    elif trip_origin == 'nhb':
-        reduce_name = '%s_nhb_output_reduced'
-        reduce_seg = nd.get_segmentation_level(reduce_name % model_name)
-        subset_name = '%s_nhb_output_reduced_wday'
-        subset_seg = nd.get_segmentation_level(subset_name % model_name)
-    else:
-        raise ValueError("Invalid trip origin")
-
-    # Reading pickled Dvector
-    prod_dvec = nd.DVector.load(production_import_path)
-
-    # Reduce nhb 11 into 12 if needed
-    if reduce_seg is not None:
-        prod_dvec = prod_dvec.reduce(out_segmentation=reduce_seg)
-
-    # Convert from ave_week to ave_day
-    prod_dvec = prod_dvec.subset(out_segmentation=subset_seg)
-    prod_dvec = prod_dvec.convert_time_format('avg_day')
-
-    # Convert zoning and segmentation to desired
-    prod_dvec = prod_dvec.aggregate(agg_segmentation)
-    prod_dvec = prod_dvec.subset(out_segmentation)
-    prod_dvec = prod_dvec.translate_zoning(zoning_system, "population")
-
-    # Reading pickled Dvector
-    attr_dvec = nd.DVector.load(attraction_import_path)
-
-    # Reduce nhb 11 into 12 if needed
-    if reduce_seg is not None:
-        attr_dvec = attr_dvec.reduce(out_segmentation=reduce_seg)
-
-    # Convert from ave_week to ave_day
-    attr_dvec = attr_dvec.subset(out_segmentation=subset_seg)
-    attr_dvec = attr_dvec.convert_time_format('avg_day')
-
-    # Convert zoning and segmentation to desired
-    attr_dvec = attr_dvec.aggregate(agg_segmentation)
-    attr_dvec = attr_dvec.subset(out_segmentation)
-    attr_dvec = attr_dvec.translate_zoning(zoning_system, "employment")
-
-    return prod_dvec, attr_dvec
-
-
-=======
->>>>>>> 8671bae7
 if __name__ == '__main__':
     main()