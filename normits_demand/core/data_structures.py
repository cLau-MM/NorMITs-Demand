# -*- coding: utf-8 -*-
"""
Created on: Tues May 25th 15:04:32 2021
Updated on:

Original author: Ben Taylor
Last update made by:
Other updates made by:

File purpose:
Holds custom normits_demand objects, such as DVector and its functions
"""
# Allow class self type hinting
from __future__ import annotations

# Builtins
import os
import math
import enum
import copy
import pickle
import pathlib
import warnings
import operator
import itertools

from os import PathLike

from typing import Any
from typing import Dict
from typing import List
from typing import Union
from typing import Callable
from typing import Optional

# Third Party
import numpy as np
import pandas as pd
from tqdm import tqdm

# Local Imports
import normits_demand as nd
from normits_demand import constants as consts
from normits_demand import core
from normits_demand import logging as nd_log

from normits_demand.utils import general as du
from normits_demand.utils import pandas_utils as pd_utils

from normits_demand.utils import file_ops
from normits_demand.utils import compress

from normits_demand.concurrency import multiprocessing


# ## CONSTANTS ## #
LOG = nd_log.get_logger(__name__)


# ## CLASSES ## #
# Define valid time formats
@enum.unique
class TimeFormat(enum.Enum):
    AVG_WEEK = 'avg_week'
    AVG_DAY = 'avg_day'
    AVG_HOUR = 'avg_hour'

    @staticmethod
    def _valid_time_formats() -> List[str]:
        """
        Returns a list of valid strings to pass for time_format
        """
        return [x.value for x in TimeFormat]

    @staticmethod
    def get_time_periods() -> List[int]:
        return [1, 2, 3, 4, 5, 6]

    @staticmethod
    def conversion_order() -> List[TimeFormat]:
        return [TimeFormat.AVG_WEEK, TimeFormat.AVG_DAY, TimeFormat.AVG_HOUR]

    @staticmethod
    def _week_to_hour_factors() -> Dict[int, float]:
        """Compound week to day and day to hour factors"""
        return du.combine_dict_list(
            dict_list=[TimeFormat._week_to_day_factors(), TimeFormat._day_to_hour_factors()],
            operation=operator.mul,
        )

    @staticmethod
    def _hour_to_week_factors() -> Dict[int, float]:
        """Compound hour to day and day to week factors"""
        return du.combine_dict_list(
            dict_list=[TimeFormat._hour_to_day_factors(), TimeFormat._day_to_week_factors()],
            operation=operator.mul,
        )

    @staticmethod
    def _hour_to_day_factors() -> Dict[int, float]:
        """Inverse of day to hour factors"""
        return {k: 1 / v for k, v in TimeFormat._day_to_hour_factors().items()}

    @staticmethod
    def _day_to_week_factors() -> Dict[int, float]:
        """Inverse of week to day factors"""
        return {k: 1 / v for k, v in TimeFormat._week_to_day_factors().items()}

    @staticmethod
    def _week_to_day_factors() -> Dict[int, float]:
        return {
            1: 0.2,
            2: 0.2,
            3: 0.2,
            4: 0.2,
            5: 1,
            6: 1,
        }

    @staticmethod
    def _day_to_hour_factors() -> Dict[int, float]:
        return {
            1: 1/3,
            2: 1/6,
            3: 1/3,
            4: 1/12,
            5: 1/24,
            6: 1/24,
        }

    @staticmethod
    def avg_hour_to_total_hour_factors() -> Dict[int, float]:
        """Get a dictionary of conversion factors"""
        return TimeFormat._hour_to_day_factors()

    @staticmethod
    def total_hour_to_avg_hour_factors() -> Dict[int, float]:
        """Get a dictionary of conversion factors"""
        return TimeFormat._day_to_hour_factors()

    @staticmethod
    def get(value: str) -> TimeFormat:
        """Get an instance of this with value

        Parameters
        ----------
        value:
            The value of the enum to get the entire class for

        Returns
        -------
        time_format:
            The gotten time format

        Raises
        ------
        ValueError:
            If the given value cannot be found in the class enums.
        """
        # Check we've got a valid value
        value = value.strip().lower()
        if value not in TimeFormat._valid_time_formats():
            raise ValueError(
                "The given time_format is not valid.\n"
                "\tGot: %s\n"
                "\tExpected one of: %s"
                % (value, TimeFormat._valid_time_formats())
            )

        # Convert into a TimeFormat constant
        return_val = None
        for name, time_format_obj in TimeFormat.__members__.items():
            if name.lower() == value:
                return_val = time_format_obj
                break

        if return_val is None:
            raise ValueError(
                "We checked that the given time_format was valid, but it "
                "wasn't set when we tried to set it. This shouldn't be "
                "possible!"
            )
        return return_val

    def get_conversion_factors(self,
                               to_time_format: TimeFormat,
                               ) -> Dict[int, float]:
        """Get the conversion factors for each time period

        Get a dictionary of the values to multiply each time period by
        in order to convert between time formats

        Parameters
        ----------
        to_time_format:
            The time format you want to convert this time format to.
            Cannot be the same TimeFormat as this.

        Returns
        -------
        conversion_factors:
            A dictionary of conversion factors for each time period.
            Keys will the the time period, and values are the conversion
            factors.

        Raises
        ------
        ValueError:
            If any of the given values are invalid, or to_time_format
            is the same TimeFormat as self.
        """
        # Validate inputs
        if not isinstance(to_time_format, TimeFormat):
            raise ValueError(
                "Expected to_time_format to be a TimeFormat object. "
                f"Got: {type(to_time_format)}"
            )

        if to_time_format == self:
            raise ValueError(
                "Cannot get the conversion factors when converting to self."
            )

        # Figure out which function to call
        if self == TimeFormat.AVG_WEEK and to_time_format == TimeFormat.AVG_DAY:
            factors_fn = self._week_to_day_factors
        elif self == TimeFormat.AVG_WEEK and to_time_format == TimeFormat.AVG_HOUR:
            factors_fn = self._week_to_hour_factors
        elif self == TimeFormat.AVG_DAY and to_time_format == TimeFormat.AVG_WEEK:
            factors_fn = self._day_to_week_factors
        elif self == TimeFormat.AVG_DAY and to_time_format == TimeFormat.AVG_HOUR:
            factors_fn = self._day_to_hour_factors
        elif self == TimeFormat.AVG_HOUR and to_time_format == TimeFormat.AVG_WEEK:
            factors_fn = self._hour_to_week_factors
        elif self == TimeFormat.AVG_HOUR and to_time_format == TimeFormat.AVG_DAY:
            factors_fn = self._hour_to_day_factors
        else:
            raise nd.NormitsDemandError(
                "Cannot figure out the conversion factors to get from "
                f"time_format {self.value} to {to_time_format.value}"
            )

        return factors_fn()


class DVector:
    """One dimensional, segmentation and zoning flexible, heterogeneous data.

    Custom Vector Object for NorMITs Demand
    A Demand Vector object built to handle flexible segmentations and zoning
    systems. All data is stored in "data dictionaries" alongside meta data
    to link all data points back to segments and zones. DVector has been
    multiprocessed and optimised to avoid memory over-utilisation.

    Create a Dvector by passing in a pandas.DataFrame, or a "data
    dictionary".

    WARNING: DVectors can be converted into Pandas.DatFrame, however this is
    not recommended for large DVectors as DataFrames are incredibly inefficient
    for storing DVector data due to the number of repeated values needed in
    a dataframe.

    Attributes
    ----------
    zoning_system:
        The zoning system of this DVector, as passed into the constructor.

    segmentation:
        The segmentation level of this DVector, as passed into the constructor.

    process_count:
        The maximum number of parallel processes that this DVector can use
        when processing data.
    """
    # Constants
    __version__ = nd.__version__

    _zone_col = 'zone'
    _segment_col = 'segment'
    _val_col = 'val'
    _zero_infill = 1e-12

    _dvec_suffix = '_dvec%s' % consts.COMPRESSION_SUFFIX

    # Default chunk sizes for multiprocessing
    # Chosen through best guesses and tests
    _chunk_size = 100000
    _to_df_min_chunk_size = 400
    _translate_zoning_min_chunk_size = 700

    # Use for getting a bunch of progress bars for mp code
    _debugging_mp_code = False

    def __init__(self,
                 segmentation: core.SegmentationLevel,
                 import_data: Union[pd.DataFrame, nd.DVectorData],
                 zoning_system: Optional[core.ZoningSystem] = None,
                 time_format: Optional[Union[str, TimeFormat]] = None,
                 zone_col: Optional[str] = None,
                 val_col: Optional[str] = None,
                 df_naming_conversion: Optional[str] = None,
                 df_chunk_size: Optional[int] = None,
                 infill: Optional[Any] = 0,
                 process_count: Optional[int] = consts.PROCESS_COUNT,
                 ) -> None:
        """
        Validates the input arguments and creates a DVector

        Parameters
        ----------
        zoning_system:
            An nd.core.ZoningSystem object defining the zoning system this
            DVector is using.

        segmentation:
            An nd.core.ZoningSystem object defining the zoning system this
            DVector is using.

        import_data:
            The data to become the DVector data. Can take either a
            dictionary in the DVector.data format (usually used internally),
            or a pandas DataFrame.

        time_format:
            The time_format that the import_data represents. Must be one of:
            'avg_week', 'avg_day', 'avg_hour'
            if a tp segment is being used, then this needs to be defined!
            If there is no tp segment, this is an optional argument, but
            it is highly recommended.

        zone_col:
            Only used when import_data is a pandas.DataFrame. This is the name
            of the column in import_data containing the zones names.

        val_col:
            Only used when import_data is a pandas.DataFrame. This is the name
            of the column in import_data containing the data values.

        df_naming_conversion:
            Only used when import_data is a pandas.DataFrame.
            A dictionary mapping segment names in segmentation.naming_order
            into df columns names. e.g.
            {segment_name: column_name}

        df_chunk_size:
            Only used when import_data is a pandas.DataFrame.
            The size of each chunk when processing a large pandas.DataFrame
            into a DVector. Often, the size of the DataFrame can be the
            primary cause of slowdown. By processing in chunks, the conversion
            runs much faster. By default, set to DVector._chunk_size. Play
            with different values to get speedup.

        infill:
            If there are any missing segmentation/zone combinations this value
            will be used to infill. By default, set to 0.

        process_count:
            The number of processes to create in the Pool. Typically this
            should not exceed the number of cores available.
            Negative numbers mean that amount less than all cores e.g. -2
            would be os.cpu_count() - 2. If set to zero, multiprocessing
            will not be used.
            Defaults to consts.PROCESS_COUNT.
        """
        # Validate arguments
        if zoning_system is not None:
            if not isinstance(zoning_system, nd.core.zoning.ZoningSystem):
                raise ValueError(
                    "Given zoning_system is not a nd.core.ZoningSystem object."
                    "Got a %s object instead."
                    % type(zoning_system)
                )

        if not isinstance(segmentation, nd.core.segments.SegmentationLevel):
            raise ValueError(
                "Given segmentation is not a nd.core.SegmentationLevel object."
                "Got a %s object instead."
                % type(segmentation)
            )

        # Init
        self._zoning_system = zoning_system
        self._segmentation = segmentation
        self._time_format = self._validate_time_format(time_format)
        self._df_chunk_size = self._chunk_size if df_chunk_size is None else df_chunk_size

        # Define multiprocessing arguments
        self.process_count = process_count

        if self.process_count == 0:
            self._chunk_divider = 1
        else:
            self._chunk_divider = self.process_count * 3

        # Set defaults if args not set
        val_col = self._val_col if val_col is None else val_col
        if zone_col is None and zoning_system is not None:
            zone_col = zoning_system.col_name
        self.zone_col = zone_col

        # Try to convert the given data into DVector format
        if isinstance(import_data, pd.DataFrame):
            self._data = self._dataframe_to_dvec(
                df=import_data,
                zone_col=zone_col,
                val_col=val_col,
                segment_naming_conversion=df_naming_conversion,
                infill=infill,
            )
        elif isinstance(import_data, dict):
            self._data = self._dict_to_dvec(
                import_data=import_data,
                infill=infill,
            )
        else:
            raise NotImplementedError(
                "Don't know how to deal with anything other than: "
                "pandas DF, or dict"
            )

    # SETTERS AND GETTERS
    @property
    def val_col(self):
        return self._val_col

    @property
    def zoning_system(self):
        return self._zoning_system

    @zoning_system.setter
    def zoning_system(self, a):
        raise DVectorError(
            "Zoning System cannot be changed for an already created DVector."
        )

    @property
    def segmentation(self):
        return self._segmentation

    @segmentation.setter
    def segmentation(self, a):
        raise DVectorError(
            "Segmentation Level cannot be changed for an already created DVector."
        )

    @property
    def process_count(self):
        return self._process_count

    @process_count.setter
    def process_count(self, a):
        if a < 0:
            self._process_count = os.cpu_count() + a
        else:
            self._process_count = a

    @property
    def time_format(self):
        if self._time_format is None:
            return None
        return self._time_format.name

    @staticmethod
    def _valid_time_formats() -> List[str]:
        """
        Returns a list of valid strings to pass for time_format
        """
        return [x.value for x in TimeFormat]

    def _check_other(self, other: DVector, method: str) -> core.ZoningSystem:
        """Check `other` is a `DVector` with the same zoning system."""
        # We can only multiply, or divide, with other DVectors
        if not isinstance(other, DVector):
            raise nd.NormitsDemandError(
                "The %s operator can only be used with."
                "a DVector objects on each side. Got %s and %s."
                % (method, type(self), type(other))
            )
        if self.zoning_system == other.zoning_system:
            return self.zoning_system
        if self.zoning_system is None:
            return other.zoning_system
        if other.zoning_system is None:
            return self.zoning_system
        raise nd.ZoningError(
            "Cannot %s two Dvectors using different zoning systems.\n"
            "zoning system of a: %s\n"
            "zoning system of b: %s\n"
            % (method, self.zoning_system.name, other.zoning_system.name)
        )

    # BUILT IN METHODS
    def __mul__(self: DVector, other: DVector) -> DVector:
        """
        Builds a new Dvec by multiplying a and b together.

        How to join the two Dvectors is defined by the segmentation of each
        Dvector.

        Retains process_count, df_chunk_size, and verbose params from a.

        Parameters
        ----------
        self:
            The first DVector to multiply

        other:
            The second DVector to multiply

        Returns
        -------
        c:
            A new DVector which is the product of multiplying a and b.
        """
        # ## CHECK WE CAN MULTIPLY a AND b ## #
        return_zoning_system = self._check_other(other, "multiply")

        # ## DO MULTIPLICATION ## #
        # Use the segmentations to figure out what to multiply
        multiply_dict, return_segmentation = self.segmentation * other.segmentation

        # Build the dvec data here with multiplication
        dvec_data = dict.fromkeys(multiply_dict.keys())
        for final_seg, (self_key, other_key) in multiply_dict.items():
            dvec_data[final_seg] = self._data[self_key] * other._data[other_key]

        return DVector(
            zoning_system=return_zoning_system,
            segmentation=return_segmentation,
            time_format=self._choose_time_format(other),
            import_data=dvec_data,
            process_count=self.process_count,
        )

    def __truediv__(self: DVector, other: DVector) -> DVector:
        """
        Builds a new Dvec by dividing a by b.

        How to join the two Dvectors is defined by the segmentation of each
        Dvector.

        Retains process_count, df_chunk_size, and verbose params from a.

        Parameters
        ----------
        self:
            The first DVector to divide

        other:
            The second DVector to divide

        Returns
        -------
        c:
            A new DVector which is the result of dividing a by b.
        """
        # ## CHECK WE CAN DIVIDE a AND b ## #
        return_zoning_system = self._check_other(other, "divide")

        # ## DO DIVISION ## #
        # Use the segmentations to figure out what to multiply
        division_dict, return_segmentation = self.segmentation / other.segmentation

        # Build the dvec data here with division
        dvec_data = dict.fromkeys(division_dict.keys())
        for final_seg, (self_key, other_key) in division_dict.items():
            dvec_data[final_seg] = self._data[self_key] / other._data[other_key]

        return DVector(
            zoning_system=return_zoning_system,
            segmentation=return_segmentation,
            time_format=self._choose_time_format(other),
            import_data=dvec_data,
            process_count=self.process_count,
        )

    def __add__(self, other: DVector) -> DVector:
        """
        Builds a new Dvec by adding a and b together.

        DVectors must have the same zone system, segmentation
        and time format.

        Retains process_count, df_chunk_size, and verbose params from a.

        Parameters
        ----------
        self:
            The first DVector to add

        other:
            The second DVector to add

        Returns
        -------
        c:
            A new DVector which is the sum of a and b.
        """
        # ## CHECK WE CAN ADD a AND b ## #
        return_zoning_system = self._check_other(other, "multiply")
        # TODO(MB) Add functionality for handling addition of DVectors
        #   with different segmentation
        if self.segmentation != other.segmentation:
            raise DVectorError(
                "Cannot add 2 DVectors with different segmentation"
            )
        if self.time_format != other.time_format:
            raise DVectorError(
                "Cannot add 2 DVectors with different time_format"
            )

        # Perform addition
        dvec_data = {}
        for segment in self.segmentation.segment_names:
            dvec_data[segment] = self._data[segment] + other._data[segment]

        return DVector(
            zoning_system=return_zoning_system,
            segmentation=self.segmentation,
            time_format=self.time_format,
            import_data=dvec_data,
            process_count=self.process_count,
        )
    def __sub__(self,other: DVector) -> DVector:
        """
        Builds a new Dvec by subtracting other from self.

        DVectors must have the same zone system, segmentation
        and time format.

        Retains process_count, df_chunk_size, and verbose params from a.

        Args:
        -----
        self:
            Your target DVector.
        other : 
            The DVector you want to subtract from your DVector.
        Returns:
        -----
            DVector: The difference between the two DVectors
        """
        # ## CHECK WE CAN ADD a AND b ## #
        return_zoning_system = self._check_other(other, "multiply")
        # TODO(MB) Add functionality for handling addition of DVectors
        #   with different segmentation
        if self.segmentation != other.segmentation:
            raise DVectorError(
                "Cannot subtract 2 DVectors with different segmentation"
            )
        if self.time_format != other.time_format:
            raise DVectorError(
                "Cannot subtract 2 DVectors with different time_format"
            )

        # Perform addition
        dvec_data = {}
        for segment in self.segmentation.segment_names:
            dvec_data[segment] = self._data[segment] - other._data[segment]

        return DVector(
            zoning_system=return_zoning_system,
            segmentation=self.segmentation,
            time_format=self.time_format,
            import_data=dvec_data,
            process_count=self.process_count,
        )
    def __abs__(self) -> DVector:
        """
        Builds an identical DVector but with all values positive

        Returns:
            DVector: All positive DVector
        """
        dvec_data = {}
        for segment in self.segmentation.segment_names:
            dvec_data[segment] = np.absolute(self._data[segment])
        
        return DVector(
            zoning_system=self.zoning_system,
            segmentation=self.segmentation,
            time_format=self.time_format,
            import_data=dvec_data,
            process_count=self.process_count,
        )

    def copy(self) -> DVector:
        """Returns a copy of this class"""
        return DVector(
            zoning_system=self.zoning_system,
            segmentation=self.segmentation,
            time_format=self._time_format,
            import_data=self._data,
            process_count=self.process_count,
        )

    # CUSTOM METHODS
    def _validate_time_format(self,
                              time_format: Union[str, TimeFormat],
                              ) -> TimeFormat:
        """Validate the time format is a valid value

        Parameters
        ----------
        time_format:
            The name of the time format name to validate

        Returns
        -------
        time_format:
            Returns a tidied up version of the passed in time_format.

        Raises
        ------
        ValueError:
            If the given time_format is not on of self._valid_time_formats
        """
        # Time period format only matters if it's in the segmentation
        if self.segmentation.has_time_period_segments():
            if time_format is None:
                raise ValueError(
                    "The given segmentation level has time periods in its "
                    "segmentation, but the format of this time period has "
                    "not been defined.\n"
                    "\tTime periods segment name: %s\n"
                    "\tValid time_format values: %s"
                    % (self.segmentation._time_period_segment_name,
                       self._valid_time_formats(),
                       )
                )

        # If None or TimeFormat, that's fine
        if time_format is None or isinstance(time_format, TimeFormat):
            return time_format

        # Check we've got a valid value
        time_format = time_format.strip().lower()
        if time_format not in self._valid_time_formats():
            raise ValueError(
                "The given time_format is not valid.\n"
                "\tGot: %s\n"
                "\tExpected one of: %s"
                % (time_format, self._valid_time_formats())
            )

        # Convert into a TimeFormat constant
        return_val = None
        for name, time_format_obj in TimeFormat.__members__.items():
            if name.lower() == time_format:
                return_val = time_format_obj
                break

        if return_val is None:
            raise ValueError(
                "We checked that the given time_format was valid, but it "
                "wasn't set when we tried to set it. This shouldn't be "
                "possible!"
            )

        return return_val

    def _choose_time_format(self, other: DVector) -> TimeFormat:
        """Returns the time_format to use from self and other

        Internal function for use when combining multiple DVectors.
        Will choose self.time_format if it is not None, otherwise
        other.time_format will be returned.
        If neither is set, then None is returned

        Parameters
        ----------
        other:
            The other DVector to choose a time_format from.

        Returns
        -------
        time_format:
            The time format to retain from self and other

        Raises
        ------
        Warning:
            If both self and other have a time_format set and they are not
            the same
        """
        # If both are set, but not the same
        if self._time_format is not None and other._time_format is not None:
            if self._time_format != other._time_format:
                warnings.warn(
                    "The time_format of both DVectors is set, but they are not "
                    "set to the same format. This might not give the "
                    "results you expect!\n"
                    "\tself time_format: %s\n"
                    "\tother time_format: %s"
                    % (self.time_format, other.time_format)
                )

        if self._time_format is not None:
            return self._time_format

        if other._time_format is not None:
            return other._time_format

        return None

    def _dict_to_dvec(self,
                      import_data: nd.DVectorData,
                      infill: Any
                      ) -> nd.DVectorData:
        """
        Validates a given DVector.data dictionary.

        This function should only really be used by the __init__ when
        class functions are creating new DVector dictionaries.

        While converting, will:
        - Makes sure that all segments in the dictionary are valid segments
          for this DVector's segmentation
        - Makes sure that the given dictionary contains ONLY valid segments.
          An error is raised if any extra segments are in the dictionary.
        """
        # TODO(BT): Make sure all values are the correct size of the zoning
        #  system
        # Init

        # ## MAKE SURE DATA CONTAINS ALL SEGMENTS ##
        # Figure out what the default value should be
        if self.zoning_system is None:
            default_val = infill
        else:
            default_val = np.array([infill] * self.zoning_system.n_zones)

        # Find the missing segments and infill
        not_in = set(self.segmentation.segment_names) - import_data.keys()
        for name in not_in:
            import_data[name] = default_val.copy()

        # Double check that all segment names are valid
        if not self.segmentation.is_correct_naming(list(import_data.keys())):
            raise core.SegmentationError(
                "There are additional segment names in the given DVector data "
                "dictionary. Additional names: %s"
                % (set(import_data.keys()) - self.segmentation.segment_names)
            )

        # Make sure all values are the correct shape?
        # Probably want to multiprocess this for large values!
        # Is it worth adding an option to skip some of these steps if
        #  the dictionary is given from a internal DVector build?
        #  We can trust these conditions are met in this environment.
        return import_data

    def _dataframe_to_dvec_internal(self,
                                    df_chunk,
                                    ) -> nd.DVectorData:
        """
        The internal function of _dataframe_to_dvec - for multiprocessing
        """
        if self.zoning_system is None:
            # Make sure only one value exists for each segment
            segments = df_chunk[self._segment_col].tolist()
            segment_set = set(segments)
            if len(segment_set) != len(segments):
                raise ValueError(
                    "The given DataFrame has one or more repeated values "
                    "for some of the segments. Found %s segments, but only "
                    "%s of them are unique."
                    % (len(segments), len(segment_set))
                )

            # Can use 1 to 1 connection to speed this up
            vals = df_chunk[self._val_col].to_list()
            dvec_chunk = {s: v for s, v, in zip(segments, vals)}

        else:
            # Generate the data on a per segment basis
            dvec_chunk = dict.fromkeys(df_chunk[self._segment_col].tolist())

            for segment in df_chunk['segment'].unique():
                # Get all available pop for this segment
                seg_data = df_chunk[df_chunk[self._segment_col] == segment].copy()

                # Check that it's a valid segment_name
                if segment not in self.segmentation.segment_names:
                    raise ValueError(
                        "%s is not a valid segment name for a Dvector using %s "
                        "segmentation.\n Data with segment:\n%s"
                        % (segment, self.segmentation.name, seg_data)
                    )

                # TODO(BT): There's a VERY slight chance that duplicate zones
                #  could be split across processes. Need to add a check for
                #  this on the calling function.
                # Make sure there are no duplicate zones
                seg_zones = seg_data[self._zone_col].tolist()
                seg_zones_set = set(seg_zones)
                if len(seg_zones_set) != len(seg_zones):
                    raise ValueError(
                        "The given DataFrame has one or more repeated values "
                        "for some of the zones in segment %s. Found %s "
                        "segments, but only %s of them are unique."
                        % (segment, len(seg_zones), len(seg_zones_set))
                    )

                # Make sure zones that don't exist in this zoning system are found
                zoning_system_zones = set(self.zoning_system.unique_zones)
                extra_zones = seg_zones_set - zoning_system_zones
                if len(extra_zones) > 0:
                    # Shortern the error message if long
                    if len(extra_zones) > 10:
                        extra_zones = list(extra_zones)
                        extra_zones_str = (
                            f"{extra_zones[:10]} plus {len(extra_zones - 10)} more"
                        )
                    else:
                        extra_zones_str = f"{extra_zones}"

                    raise ValueError(
                        f"Found zones that don't exist in {self.zoning_system.name} "
                        f"zoning in the given DataFrame.\n"
                        f"For segment {segment}, the following zones do not "
                        f"belong to this zoning system:\n"
                        f"{extra_zones_str}"
                    )

                # Filter down to just data as values, and zoning system as the index
                seg_data = seg_data.reindex(columns=[self._zone_col, self._val_col])
                seg_data = seg_data.set_index(self._zone_col)

                # Infill any missing zones as 0
                seg_data = seg_data.reindex(self.zoning_system.unique_zones, fill_value=0)
                dvec_chunk[segment] = seg_data.values.flatten()

        return dvec_chunk

    def _dataframe_to_dvec(self,
                           df: pd.DataFrame,
                           zone_col: str,
                           val_col: str,
                           segment_naming_conversion: str,
                           infill: Any,
                           ) -> nd.DVectorData:
        """
        Converts a pandas dataframe into dvec.data internal structure

        While converting, will:
        - Make sure that any missing segment/zone combinations are infilled
          with infill
        - Make sure only one value exist for each segment/zone combination
        """
        # Init columns depending on if we have zones
        required_cols = self.segmentation.naming_order + [self._val_col]
        sort_cols = [self._segment_col]

        # Add zoning if we need it
        if self.zoning_system is not None:
            required_cols += [self._zone_col]
            sort_cols += [self._zone_col]

        # ## VALIDATE AND CONVERT THE GIVEN DATAFRAME ## #
        # Rename import_data columns to internal names
        rename_dict = {zone_col: self._zone_col, val_col: self._val_col}
        df = df.rename(columns=rename_dict)

        # Rename the segment columns if needed
        if segment_naming_conversion is not None:
            df = self.segmentation.rename_segment_cols(df, segment_naming_conversion)
            # Set to None so the columns aren't renamed again in `create_segement_col`
            segment_naming_conversion = None

        # Make sure we don't have any extra columns
        extra_cols = set(list(df)) - set(required_cols)
        if len(extra_cols) > 0:
            raise ValueError(
                "Found extra columns in the given DataFrame than needed. The "
                "given DataFrame should only contain val_col, "
                "segmentation_cols, and the zone_col (where applicable).\n"
                "Expected: %s\n"
                "Found the following extra columns: %s"
                % (required_cols, extra_cols)
            )

        # Add the segment column - drop the individual cols
        df[self._segment_col] = self.segmentation.create_segment_col(
            df=df,
            naming_conversion=segment_naming_conversion
        )
        df = df.drop(columns=self.segmentation.naming_order)

        # Sort by the segment columns for MP speed
        df = df.sort_values(by=sort_cols)

        # ## MULTIPROCESSING SETUP ## #
        # If the dataframe is smaller than the chunk size, evenly split across cores
        if len(df) < self._df_chunk_size * self.process_count:
            chunk_size = math.ceil(len(df) / self.process_count)
        else:
            chunk_size = self._df_chunk_size

        # setup a pbar
        pbar_kwargs = {
            'desc': "Converting df to dvec",
            'unit': "segment",
            'disable': (not self._debugging_mp_code),
            'total': math.ceil(len(df) / chunk_size),
        }

        # ## MULTIPROCESS THE DATA CONVERSION ## #
        # Build a list of arguments
        kwarg_list = list()
        for df_chunk in pd_utils.chunk_df(df, chunk_size):
            kwarg_list.append({'df_chunk': df_chunk})

        # Call across multiple threads
        data_chunks = multiprocessing.multiprocess(
            fn=self._dataframe_to_dvec_internal,
            kwargs=kwarg_list,
            process_count=self.process_count,
            pbar_kwargs=pbar_kwargs,
        )
        data = du.sum_dict_list(data_chunks)

        # ## MAKE SURE DATA CONTAINS ALL SEGMENTS ##
        # find the segments which arent in there
        not_in = set(self.segmentation.segment_names) - data.keys()

        # Figure out what the default value should be
        if self.zoning_system is None:
            default_val = infill
        else:
            default_val = np.array([infill] * self.zoning_system.n_zones)

        # Infill the missing segments
        for name in not_in:
            data[name] = copy.copy(default_val)

        return data

    def get_segment_data(self,
                         segment_name: str = None,
                         segment_dict: Dict[str, Any] = None,
                         ) -> Union[np.array, int, float]:
        """
        Gets the data for the given segment from the Dvector

        If no data for the given segment exists, then returns a np.array
        of the length of this DVectors zoning system.

        Parameters
        ----------
        segment_name:
            The name of the segment to get. Can only set either this or
            segment_dict. 
        
        segment_dict:
            A dictionary of a segment to get. Should be as
            {segment_name: segment_value} pairs.
            Can only set this or segment_name. If this value is set, it will
            internally be converted into a segment_name.

        Returns
        -------
        segment_data:
            The data for segment_name

        """
        # Make sure only one argument is set
        if not du.xor(segment_name is None, segment_dict is None):
            raise ValueError(
                "Need to set either segment_name or segment_dict in order to "
                "get the data of a segment.\n"
                "Both values cannot be set, neither can both be left as None."
            )

        # Build the segment_name if we don't have it
        if segment_dict is not None:
            raise NotImplemented(
                "Need to write code to convert a segment_dict into a valid "
                "segment_name"
            )

        if segment_name not in self.segmentation.segment_names:
            raise ValueError(
                "%s is not a valid segment name for a Dvector using %s "
                "segmentation." % self.segmentation.name
            )

        # Get data and covert to zoning system
        return self._data[segment_name]

    @staticmethod
    def _to_df_internal(self_data: nd.DVectorData,
                        self_zoning_system: core.ZoningSystem,
                        self_segmentation: core.SegmentationLevel,
                        col_names: List[str],
                        val_col: str,
                        zone_col: str,
                        ) -> pd.DataFrame:
        """
        Internal function of self.to_df(). For multiprocessing
        """
        # Init
        # index_cols = du.list_safe_remove(col_names, [val_col])
        concat_ph = list()

        # Convert all given data into dataframes
        for segment_name, data in self_data.items():
            # Add the zoning system back in
            if self_zoning_system is None:
                df = pd.DataFrame([{val_col: data}])
            else:
                index = pd.Index(self_zoning_system.unique_zones, name=zone_col)
                data = {val_col: data.flatten()}
                df = pd.DataFrame(index=index, data=data).reset_index()

            # Add all segments into the df
            seg_dict = self_segmentation.get_seg_dict(segment_name)
            for col_name, col_val in seg_dict.items():
                # Set column values
                df[col_name] = col_val

                # Set column type
                col_type = self_segmentation.segment_types[col_name]
                df[col_name] = df[col_name].astype(col_type)

            # Make sure all dfs are in the same format
            df = df.reindex(columns=col_names)
            concat_ph.append(df)

        return pd.concat(concat_ph, ignore_index=True)

    def to_df(self) -> pd.DataFrame:
        """
        Convert this DVector into a pandas dataframe with the segmentation
        as the index
        """
        # Init
        col_names = list(self.segmentation.get_seg_dict(list(self._data.keys())[0]).keys())
        col_names = col_names + [self._val_col]
        if self.zoning_system is not None:
            zone_col = self.zoning_system.col_name
            col_names = [zone_col] + col_names
        else:
            zone_col = None

        # ## MULTIPROCESS ## #
        # Define chunk size
        total = len(self._data)
        chunk_size = math.ceil(total / self._chunk_divider)

        # Make sure the chunks aren't too small
        if chunk_size < self._to_df_min_chunk_size:
            chunk_size = self._to_df_min_chunk_size

        # Define the kwargs
        kwarg_list = list()
        for keys_chunk in du.chunk_list(self._data.keys(), chunk_size):
            # Calculate subsets of self.data to avoid locks between processes
            self_data_subset = {k: self._data[k] for k in keys_chunk}

            if self.zoning_system is not None:
                self_zoning_system = self.zoning_system.copy()
            else:
                self_zoning_system = None

            # Assign to a process
            kwarg_list.append({
                'self_data': self_data_subset,
                'self_zoning_system': self_zoning_system,
                'self_segmentation': self.segmentation.copy(),
                'col_names': col_names.copy(),
                'val_col': self._val_col,
                'zone_col': zone_col,
            })

        # Define pbar
        pbar_kwargs = {
            'desc': "Converting DVector to dataframe",
            'disable': not self._debugging_mp_code,
        }

        # Run across processes
        dataframe_chunks = multiprocessing.multiprocess(
            fn=self._to_df_internal,
            kwargs=kwarg_list,
            process_count=self.process_count,
            pbar_kwargs=pbar_kwargs,
        )

        # Join all the dataframe chunks together
        return pd.concat(dataframe_chunks, ignore_index=True)

    def compress_out(self, path: nd.PathLike) -> pathlib.Path:
        """
        Writes this DVector to disk at path.

        Parameters
        ----------
        path:
            The path to write this object out to.
            Conventionally should end in .dvec.pbz2.
            If it does not, the suffix will be added, and the new
            path returned.

        Returns
        -------
        path:
            The path that this object was written out to. If path ended in the
            correct suffix, then this will be exactly the same as input path.

        Raises
        ------
        IOError:
            If the path cannot be found.
        """
        # Init
        path = pathlib.Path(path)

        if path.suffix != self._dvec_suffix:
            path = path.parent / (path.stem + self._dvec_suffix)

        return compress.write_out(self, path, overwrite_suffix=False)

    @staticmethod
    def _multiply_and_aggregate_internal(aggregation_keys_chunk,
                                         aggregation_dict,
                                         multiply_dict,
                                         self_data,
                                         other_data,
                                         ):
        """
        Internal function of self.multiply_and_aggregate. For multiprocessing
        """
        # Init
        dvec_data = dict.fromkeys(aggregation_keys_chunk)

        # Multiply and aggregate in chunks
        for out_seg_name in aggregation_keys_chunk:
            # Calculate all the segments to aggregate
            inter_segs = list()
            for segment_name in aggregation_dict[out_seg_name]:
                self_key, other_key = multiply_dict[segment_name]
                result = (self_data[self_key] * other_data[other_key]).flatten()
                inter_segs.append(result)

            # Aggregate!
            dvec_data[out_seg_name] = np.sum(inter_segs, axis=0)

        return dvec_data

    def reduce(self,
               out_segmentation: nd.core.segments.SegmentationLevel,
               check_same: bool = True,
               ):
        """
        Reduce (by summing) this Dvector into out_segmentation

        A definition of how to reduce from self.segmentation to
        out_segmentation must exist, otherwise a SegmentationError will be
        thrown.
        Reduce operations are where some segments in self.segmentation are
        combined to make less segments, but with the same total

        Parameters
        ----------
        out_segmentation:
            The segmentation to reduce into.

        check_same:
            Whether to check if the DVector totals before and after
            reduce are the same or not. If they are not the same (or
            very similar) a warning will be given.

        Returns
        -------
        reduced_DVector:
            a new dvector containing the same data, but reduced to
            out_segmentation.

        Raises
        ------
        ValueError:
            if out_segmentation is not the correct type
        """
        # Validate inputs
        if not isinstance(out_segmentation, nd.core.segments.SegmentationLevel):
            raise ValueError(
                "out_segmentation is not the correct type. "
                "Expected SegmentationLevel, got %s"
                % type(out_segmentation)
            )

        # Get the reduction dictionary
        reduce_dict = self.segmentation.reduce(out_segmentation)

        # Reduce!
        # TODO(BT): Add optional multiprocessing if reduce_dict is big enough
        dvec_data = dict.fromkeys(reduce_dict.keys())
        for out_seg_name, in_seg_names in reduce_dict.items():
            in_lst = [self._data[x].flatten() for x in in_seg_names]
            dvec_data[out_seg_name] = np.sum(in_lst, axis=0)

        reduced_dvec = DVector(
            zoning_system=self.zoning_system,
            segmentation=out_segmentation,
            time_format=self.time_format,
            import_data=dvec_data,
            process_count=self.process_count,
        )

        if not check_same:
            return reduced_dvec

        # Check that we haven't dropped any values during aggregation
        if not self.sum_is_close(reduced_dvec):
            warnings.warn(
                "Total value of DVector is different before and after "
                "reduction. Have the reduce segmentations and methods "
                "been defined correctly?\n"
                "Expected %f\n"
                "Got %f"
                % (self.sum(), reduced_dvec.sum())
            )

        return reduced_dvec

    def aggregate(self,
                  out_segmentation: core.SegmentationLevel,
                  split_tfntt_segmentation: bool = False,
                  check_same: bool = True,
                  ) -> DVector:
        """
        Aggregates (by summing) this Dvector into out_segmentation.

        A definition of how to aggregate from self.segmentation to
        out_segmentation must exist, otherwise a SegmentationError will be
        thrown

        Parameters
        ----------
        out_segmentation:
            The segmentation to aggregate into.

        split_tfntt_segmentation:
            If converting from the current segmentation to out_segmentation
            requires the splitting of the tfn_tt segmentation, mark this as
            True - a special type of aggregation is needed underneath.

        check_same:
            Whether to check if the DVector totals before and after
            aggregation are the same or not. If they are not the same (or
            very similar) a warning will be given.

        Returns
        -------
        aggregated_DVector:
            a new dvector containing the same data, but aggregated to
            out_segmentation.

        Raises
        ------
        ValueError:
            if out_segmentation is not the correct type
        """
        # Validate inputs
        if not isinstance(out_segmentation, nd.core.segments.SegmentationLevel):
            raise ValueError(
                "out_segmentation is not the correct type. "
                "Expected SegmentationLevel, got %s"
                % type(out_segmentation)
            )

        # Get the aggregation dict
        if split_tfntt_segmentation:
            aggregation_dict = self.segmentation.split_tfntt_segmentation(out_segmentation)
        else:
            aggregation_dict = self.segmentation.aggregate(out_segmentation)

        # Aggregate!
        # TODO(BT): Add optional multiprocessing if aggregation_dict is big enough
        dvec_data = dict.fromkeys(aggregation_dict.keys())
        for out_seg_name, in_seg_names in aggregation_dict.items():
            in_lst = [self._data[x].flatten() for x in in_seg_names]
            dvec_data[out_seg_name] = np.sum(in_lst, axis=0)

        aggregated_dvec = DVector(
            zoning_system=self.zoning_system,
            segmentation=out_segmentation,
            time_format=self.time_format,
            import_data=dvec_data,
            process_count=self.process_count,
        )

        if not check_same:
            return aggregated_dvec

        # Check that we haven't dropped any values during aggregation
        if not self.sum_is_close(aggregated_dvec):
            warnings.warn(
                "Total value of DVector is different before and after "
                "aggregation. Aggregating from %s into %s. "
                "Have the aggregation segmentations and methods "
                "been defined correctly?\n"
                "Expected %f\n"
                "Got %f"
                % (self.segmentation.name, out_segmentation.name,
                   self.sum(), aggregated_dvec.sum())
            )

        return aggregated_dvec

    def multiply_and_aggregate(self: DVector,
                               other: DVector,
                               out_segmentation: core.SegmentationLevel,
                               ) -> DVector:
        """
        Multiply with other DVector, and aggregates as it goes.

        Useful when the output segmentation of multiplying self and other
        would be massive. Multiplication is done in chunks, and aggregated in
        out_segmentation periodically.

        Parameters
        ----------
        other:
            The DVector to multiply self with.

        out_segmentation:
            The segmentation to use in the outputs DVector

        Returns
        -------
        DVector:
            The result of (self * other).aggregate(out_segmentation)
        """
        # Validate inputs
        if not isinstance(other, DVector):
            raise ValueError(
                "b is not the correct type. Expected Dvector, got %s"
                % type(other)
            )

        if not isinstance(out_segmentation, core.SegmentationLevel):
            raise ValueError(
                "out_segmentation is not the correct type. "
                "Expected SegmentationLevel, got %s"
                % type(out_segmentation)
            )

        # Get the aggregation and multiplication dictionaries
        multiply_dict, mult_return_seg = self.segmentation * other.segmentation
        aggregation_dict = mult_return_seg.aggregate(out_segmentation)

        # ## MULTIPROCESS ## #
        # Define the chunk size
        total = len(aggregation_dict)
        chunk_size = math.ceil(total / self._chunk_divider)

        # Define the kwargs
        kwarg_list = list()
        for keys_chunk in du.chunk_list(aggregation_dict.keys(), chunk_size):
            # Calculate subsets of keys to avoid locks between processes
            agg_dict_subset = {k: aggregation_dict[k] for k in keys_chunk}
            
            key_subset = itertools.chain.from_iterable(agg_dict_subset.values())
            mult_dict_subset = {k: multiply_dict[k] for k in key_subset}

            self_keys, other_keys = zip(*mult_dict_subset.values())
            self_data = {k: self._data[k] for k in self_keys}
            other_data = {k: other._data[k] for k in other_keys}

            # Assign to a process
            kwarg_list.append({
                'aggregation_keys_chunk': keys_chunk,
                'aggregation_dict': agg_dict_subset,
                'multiply_dict': mult_dict_subset,
                'self_data': self_data,
                'other_data': other_data,
            })

        # Define pbar
        pbar_kwargs = {
            'desc': "Multiplying and aggregating",
            'disable': not self._debugging_mp_code,
        }

        # Run across processes
        data_chunks = multiprocessing.multiprocess(
            fn=self._multiply_and_aggregate_internal,
            kwargs=kwarg_list,
            process_count=self.process_count,
            pbar_kwargs=pbar_kwargs,
        )

        # Combine all computation chunks into one
        dvec_data = dict.fromkeys(aggregation_dict.keys())
        for chunk in data_chunks:
            dvec_data.update(chunk)

        return DVector(
            zoning_system=self.zoning_system,
            segmentation=out_segmentation,
            time_format=self._choose_time_format(other),
            import_data=dvec_data,
            process_count=self.process_count,
        )

    def sum_is_close(self,
                     other: nd.DVector,
                     rel_tol: float = 0.0001,
                     abs_tol: float = 0.0,
                     ) -> bool:
        """Checks if the sum() of other is similar to sum() of self

        Whether or not two values are considered close is determined
        according to given absolute and relative tolerances.

        Parameters
        -----------
        other:
            The DVector to check is we are close to

        rel_tol:
            the relative tolerance – it is the maximum allowed difference
            between the sum of pure_attractions and fully_segmented_attractions,
            relative to the larger absolute value of pure_attractions or
            fully_segmented_attractions. By default, this is set to 0.0001,
            meaning the values must be within 0.01% of each other.

        abs_tol:
            is the minimum absolute tolerance – useful for comparisons near
            zero. abs_tol must be at least zero.

        Returns
        -------
        is_close:
             Return True if self.sum() and other.sum() are close to each
             other, False otherwise.
        """
        return math.isclose(
            self.sum(),
            other.sum(),
            rel_tol=rel_tol,
            abs_tol=abs_tol,
        )

    def sum(self) -> float:
        """
        Sums all values within the Dvector and returns the total

        Returns
        -------
        sum:
            The total sum of all values
        """
        return np.sum([x.flatten() for x in self._data.values()])

    @staticmethod
    def _translate_zoning_internal(self_data: nd.DVectorData,
                                   translation: np.array,
                                   ) -> nd.DVectorData:
        """
        Internal function of self.translate_zoning. For multiprocessing
        """
        # Init
        dvec_data = dict.fromkeys(self_data.keys())

        # Translate zoning in chunks
        for key, value in self_data.items():
            value = value.flatten()
            temp = np.broadcast_to(np.expand_dims(value, axis=1), translation.shape)
            temp = temp * translation
            dvec_data[key] = temp.sum(axis=0)

        return dvec_data

    def translate_zoning(self,
                         new_zoning: core.ZoningSystem,
                         weighting: str = None,
                         ) -> DVector:
        """
        Translates this DVector into another zoning system and returns a new
        DVector.

        Parameters
        ----------
        new_zoning:
            The zoning system to translate into.

        weighting:
            The weighting to use when building the translation. Must be None,
            or one of ZoningSystem.possible_weightings

        Returns
        -------
        translated_dvector:
            This DVector translated into new_new_zoning zoning system

        """
        # Validate inputs
        if not isinstance(new_zoning, core.ZoningSystem):
            raise ValueError(
                "new_zoning is not the correct type. "
                "Expected ZoningSystem, got %s"
                % type(new_zoning)
            )

        if self.zoning_system.name is None:
            raise nd.NormitsDemandError(
                "Cannot translate the zoning system of a DVector that does "
                "not have a zoning system to begin with."
            )

        # If we're translating to the same thing, return a copy
        if self.zoning_system == new_zoning:
            return self.copy()

        # Get translation
        translation = self.zoning_system.translate(new_zoning, weighting)

        # ## MULTIPROCESS ## #
        # Define the chunk size
        total = len(self._data)
        chunk_size = math.ceil(total / self._chunk_divider)

        # Make sure the chunks aren't too small
        if chunk_size < self._translate_zoning_min_chunk_size:
            chunk_size = self._translate_zoning_min_chunk_size

        # Define the kwargs
        kwarg_list = list()
        for keys_chunk in du.chunk_list(self._data.keys(), chunk_size):
            # Calculate subsets of self.data to avoid locks between processes
            self_data_subset = {k: self._data[k] for k in keys_chunk}

            # Assign to a process
            kwarg_list.append({
                'self_data': self_data_subset,
                'translation': translation.copy(),
            })

        # Define pbar
        pbar_kwargs = {
            'desc': "Translating",
            'disable': not self._debugging_mp_code,
        }

        # Run across processes
        data_chunks = multiprocessing.multiprocess(
            fn=self._translate_zoning_internal,
            kwargs=kwarg_list,
            process_count=self.process_count,
            pbar_kwargs=pbar_kwargs,
        )

        # Combine all computation chunks into one
        dvec_data = dict.fromkeys(self._data.keys())
        for chunk in data_chunks:
            dvec_data.update(chunk)

        return DVector(
            zoning_system=new_zoning,
            segmentation=self.segmentation,
            time_format=self.time_format,
            import_data=dvec_data,
            process_count=self.process_count,
        )

    def expand_segmentation(self,
                            expansion_dvec: DVector,
                            ) -> DVector:
        """Expands the segmentation of self to include expansion_dvec

        Expansion definition is defined in the expand.csv, path to this file
        can be found in SegmentationLevel._expand_definitions_path

        Parameters
        ----------
        expansion_dvec:
            Values should be the weights to give to each segment, or
            zone + segment (if using zoning system).

        Returns
        -------
        expanded_dvec:
            A new DVector instance that has been expanded with expansion_dvec.

        Raises
        ------
        ValueError:
            If the given values are not the correct types, or there are
            different area types being used between self and expansion_dvec.
        """
        # Validate inputs
        if not isinstance(expansion_dvec, DVector):
            raise ValueError(
                "expansion_dvec is not the correct type. "
                "Expected DVector, got %s"
                % type(expansion_dvec)
            )

        # Make sure the expansion DVector is in the right zoning system
        if self.zoning_system is not None:
            if expansion_dvec.zoning_system not in [self.zoning_system, None]:
                raise ValueError(
                    "Cannot expand the segmentation of a DVector using an "
                    "expansion DVector with a different zoning system. "
                    "Expected either this zoning system (%s), or no zoning "
                    "system. Got: %s"
                    % (self.zoning_system, expansion_dvec.zoning_system)
                )

        # ## EXPAND ## #
        expand_dict, return_seg = self.segmentation.expand(expansion_dvec.segmentation)

        # Build the new DVec data from the expansion
        dvec_data = dict.fromkeys(expand_dict.keys())
        for final_seg, (self_key, other_key) in expand_dict.items():
            dvec_data[final_seg] = self._data[self_key] * expansion_dvec._data[other_key]

        expanded_dvec = DVector(
            zoning_system=self.zoning_system,
            segmentation=return_seg,
            import_data=dvec_data,
            process_count=self.process_count,
        )

        # Make sure we're not dropping any demand
        if not self.sum_is_close(expanded_dvec):
            raise ValueError(
                "Error when expanding DVector. Before and after totals do "
                "not match\n"
                "Before: %f\n"
                "After:  %f"
                % (self.sum(), expanded_dvec.sum())
            )

        return expanded_dvec

    def subset(self,
               out_segmentation: nd.core.SegmentationLevel,
               ) -> DVector:
        """Subsets the segmentation of self to out_segmentation

        Subset definition is defined in the subset.csv, path to this file
        can be found in SegmentationLevel._subset_definitions_path

        Parameters
        ----------
        out_segmentation:
            A SegmentationLevel object defining the segmentation level to
            subset this DVectors segmentation down to.

        Returns
        -------
        subset_dvec:
            A new DVector instance that has been subset to out_segmentation.

        Raises
        ------
        ValueError:
            If the given values are not the correct types, or there are
            different area types being used between self and expansion_dvec.
        """
        # Validate inputs
        if not isinstance(out_segmentation, nd.core.segments.SegmentationLevel):
            raise ValueError(
                f"target_segmentation is not the correct type. "
                f"Expected SegmentationLevel, got {type(out_segmentation)}"
            )

        # Return a copy of self if in/out segmentation the same
        if self.segmentation == out_segmentation:
            return self.copy()

        # Get the subset definition
        subset_list = self.segmentation.subset(out_segmentation)

        # Keep just the subset
        dvec_data = dict.fromkeys(subset_list)
        for segment in subset_list:
            dvec_data[segment] = self._data[segment]

        return DVector(
            zoning_system=self.zoning_system,
            segmentation=out_segmentation,
            time_format=self.time_format,
            import_data=dvec_data,
            process_count=self.process_count,
        )

    def split_tfntt_segmentation(self,
                                 out_segmentation: core.SegmentationLevel
                                 ) -> DVector:
        """
        Converts a DVector with p and tfn_tt segmentation in out_segmentation

        Splits the tfn_tt segment into it's components and aggregates up to
        out_segmentation. The DVector needs to be using a segmentation that
        contains tfn_tt and p in order for this to work.

        Parameters
        ----------
        out_segmentation:
            The segmentation level the output vector should be in.

        Returns
        -------
        new_dvector:
            A new DVector containing the same data but in using
            out_segmentation as its segmentation level.

        Raises
        ------
        SegmentationError:
            If the DVector does not contain both tfn_tt and p segments.
        """
        # Validate inputs
        if not isinstance(out_segmentation, core.SegmentationLevel):
            raise ValueError(
                "out_segmentation is not the correct type. "
                "Expected SegmentationLevel, got %s"
                % type(out_segmentation)
            )

        if 'tfn_tt' not in self.segmentation.naming_order:
            raise nd.SegmentationError(
                "This Dvector is not using a segmentation which contains "
                "'tfn_tt'. Need to be using a segmentation using both 'tfn_tt' "
                "and 'p' segments in order to split tfn_tt."
                "Current segmentation uses: %s"
                % self.segmentation.naming_order
            )

        if 'p' not in self.segmentation.naming_order:
            raise nd.SegmentationError(
                "This Dvector is not using a segmentation which contains "
                "'p'. Need to be using a segmentation using both 'tfn_tt' "
                "and 'p' segments in order to split tfn_tt."
                "Current segmentation uses: %s"
                % self.segmentation.naming_order
            )

        # Get the aggregation dict
        aggregation_dict = self.segmentation.split_tfntt_segmentation(out_segmentation)

        # Aggregate!
        # TODO(BT): Add optional multiprocessing if aggregation_dict is big enough
        dvec_data = dict()
        for out_seg_name, in_seg_names in aggregation_dict.items():
            in_lst = [self._data[x].flatten() for x in in_seg_names]
            dvec_data[out_seg_name] = np.sum(in_lst, axis=0)

        return DVector(
            zoning_system=self.zoning_system,
            segmentation=out_segmentation,
            time_format=self.time_format,
            import_data=dvec_data,
            process_count=self.process_count,
        )

    def duplicate_segment_like(self,
                               segment_dict: nd.SegmentParams,
                               like_segment_dict: nd.SegmentParams,
                               out_segmentation: core.SegmentationLevel,
                               ) -> DVector:
        """
        Duplicates segments to create out_segmentation

        Using the segment, and its children, defined by like_segment_dict the
        segment (and children) defined by segment_dict will be created. This
        should create out_segmentation.

        Parameters
        ----------
        segment_dict:
            A dictionary defining the segment to create. This should be
            defined as {segment_key: segment_value} pairs.

        like_segment_dict:
            A dictionary defining the segment to copy when creating the
            segment at segment_dict. The segment defined should be of the
            same specificity as segment_dict, i.e. contain the same segment
            keys. This should be defined as {segment_key: segment_value} pairs.

        out_segmentation:
            The SegmentationLevel that the output DVector should have. This
            will be the result of duplicating the segment of self with
            segment_dict. Self.segmentation needs to be a subset of
            out_segmentation.

        Returns
        -------
        new_dvector:
            A new DVector with the values at like_segment_dict duplicated
            to create new segments at segment_dict.

        Raises
        ------
        ValueError:
            If the given parameters are not the correct types

        SegmentationError:
            If the segmentation cannot be split. This DVector must be
            in a segmentation that is a subset of out_segmentation.
        """

        # Get the dictionary defining how to duplicate
        dupe_dict = self.segmentation.duplicate_like(
            segment_dict=segment_dict,
            like_segment_dict=like_segment_dict,
            out_segmentation=out_segmentation,
        )

        # Duplicate into new df
        # TODO(BT): Add optional multiprocessing if dupe_dict is big enough
        dvec_data = dict.fromkeys(out_segmentation.segment_names)
        for out_seg_name, in_seg_name, in dupe_dict.items():
            dvec_data[out_seg_name] = self._data[in_seg_name]

        return DVector(
            zoning_system=self.zoning_system,
            segmentation=out_segmentation,
            time_format=self.time_format,
            import_data=dvec_data,
            process_count=self.process_count,
        )

    def split_segmentation_like(self,
                                other: DVector,
                                zonal_average: bool = True,
                                check_totals: bool = True,
                                ) -> DVector:
        """
        Splits this DVector segmentation into other.segmentation

        Using other to derive the splitting factors, this DVector is split
        into the same segmentation as other.segmentation. Splits are derived
        as an average across all zones for each segment in other, resulting in
        a single splitting factor for each segment. The splitting factor is
        then applied to this DVector, equally across all zones.

        Parameters
        ----------
        other:
            The DVector to use to determine the segmentation to split in to,
            as well as the weights to use for the splits.

        zonal_average:
            Whether to use the zonal average of the splits. Most of the time
            this will want to be True. If set to False, and self is then
            balanced to other, both DVectors would be exactly the same.

        check_totals:
            Check that the total before and after the split is the same.

        Returns
        -------
        new_dvector:
            A new DVector containing the same total as values, but split
            into other.segmentation segmentation.

        Raises
        ------
        ValueError:
            If the given parameters are not the correct types

        SegmentationError:
            If the segmentation cannot be split. This DVector must be
            in a segmentation that is a subset of other.segmentation.
        """
        # Validate inputs
        if not isinstance(other, DVector):
            raise ValueError(
                "other is not the correct type. "
                "Expected DVector, got %s"
                % type(other)
            )

        # Get the dictionary defining how to split
        split_dict = self.segmentation.split(other.segmentation)

        # Split!
        # TODO(BT): Add optional multiprocessing if split_dict is big enough
        dvec_data = dict.fromkeys(other.segmentation.segment_names)
        for in_seg_name, out_seg_names in split_dict.items():
            # Calculate the splitting factors
            if zonal_average:
                other_segs = [np.mean(other._data[s]) for s in out_seg_names]
                split_factors = other_segs / np.sum(other_segs)

                # If 0 total split evenly
                if np.sum(other_segs) == 0:
                    split_factors = np.ones_like(other_segs) / len(other_segs)
                else:
                    split_factors = other_segs / np.sum(other_segs)
            else:
                other_segs = np.array([other._data[s] for s in out_seg_names])
                zonal_sums = np.sum(other_segs, axis=0)
                with np.errstate(all='ignore'):
                    split_factors = other_segs / zonal_sums

                # If any divide by 0s, split evenly
                zero_sums = (zonal_sums == 0)
                if np.count_nonzero(zero_sums) > 0:
                    # Get even split
                    n_segs = len(other_segs)
                    even_split = np.ones((n_segs, 1)) * (1 / n_segs)

                    # Infill the NaNs
                    zero_loc = zero_sums.nonzero()
                    for loc in zero_loc:
                        split_factors[:, loc] = even_split

            # Get the original value
            self_seg = self._data[in_seg_name]

            # Split
            for name, factor in zip(out_seg_names, split_factors):
                dvec_data[name] = self_seg * factor

        split_dvec = DVector(
            zoning_system=self.zoning_system,
            segmentation=other.segmentation,
            time_format=self._choose_time_format(other),
            import_data=dvec_data,
            process_count=self.process_count,
        )

        # Check that we haven't dropped anything
        if check_totals and not self.sum_is_close(split_dvec):
            raise ValueError(
                "Error when expanding DVector. Before and after totals do "
                "not match\n"
                "Before: %f\n"
                "After:  %f"
                % (self.sum(), split_dvec.sum())
            )

        return split_dvec

    def _balance_at_segments_internal(self,
                                      other: DVector,
                                      zone_mask: np.ndarray,
                                      segment_names: List[str],
                                      split_weekday_weekend: bool = False,
                                      show_pbar: bool = True,
                                      ):
        """Internal balancing function of self.balance_at_segments()"""
        # Init
        dvec_data = dict.fromkeys(segment_names)
        pbar = tqdm(
            desc="Balancing segments",
            total=len(segment_names),
            dynamic_ncols=True,
            leave=False,
            disable=not show_pbar
        )

        if split_weekday_weekend:
            # Get the grouped segment lists
            wk_day_segs = self.segmentation.get_grouped_weekday_segments()
            wk_end_segs = self.segmentation.get_grouped_weekend_segments()

            # Control by weekday and weekend separately
            for split_wk_segs in [wk_day_segs, wk_end_segs]:
                for segment_group in split_wk_segs:
                    # Get data and infill zeros
                    self_data_lst = list()
                    other_data_lst = list()
                    zero_mask_lst = list()
                    for segment in segment_group:
                        # Only perform balancing for given segments
                        if segment not in segment_names:
                            continue
                        # Get data
                        self_data = self._data[segment]
                        other_data = other._data[segment]

                        # Infill zeros for balance
                        zero_mask = self_data <= 0
                        self_data = np.where(self_data <= 0, self._zero_infill, self_data)
                        other_data = np.where(other_data <= 0, self._zero_infill, other_data)

                        # Remove the zones we don't care about
                        self_data *= zone_mask
                        other_data *= zone_mask

                        # Append
                        self_data_lst.append(self_data)
                        other_data_lst.append(other_data)
                        zero_mask_lst.append(zero_mask)

                    # Get the control factor
                    if np.sum(self_data_lst) == 0:
                        factor = 1
                    else:
                        factor = np.sum(other_data_lst) / np.sum(self_data_lst)

                    # Balance each segment
                    iterator = zip(segment_group, self_data_lst, zero_mask_lst)
                    for segment, self_data, zero_mask in iterator:
                        # Only perform balancing for given segments
                        if segment not in segment_names:
                            continue
                        dvec_data[segment] = self_data * factor * ~zero_mask
                        pbar.update()

        else:
            # Control given segments as normal
            for segment in segment_names:
                # Get data
                self_data = self._data[segment]
                other_data = other._data[segment]

                # Infill zeros for balance
                zero_mask = self_data <= 0
                self_data = np.where(self_data <= 0, self._zero_infill, self_data)
                other_data = np.where(other_data <= 0, self._zero_infill, other_data)

                # Remove the zones we don't care about
                self_data *= zone_mask
                other_data *= zone_mask

                # Balance
                if np.sum(self_data) == 0:
                    factor = 1
                else:
                    factor = np.sum(other_data) / np.sum(self_data)
                dvec_data[segment] = self_data * factor * ~zero_mask
                pbar.update()
        pbar.close()
        return dvec_data

    def balance_at_segments(self,
                            other: DVector,
                            split_weekday_weekend: bool = False,
                            balance_zoning: nd.BalancingZones = None,
                            ) -> DVector:
        """
        Balance segment totals to other, ignoring zoning splits.

        Essentially does
        self[segment] *= other[segment].sum() / self[segment].sum()
        for all segments.

        Parameters
        ----------
        other:
            The DVector to control this one to. Must have the same segmentation
            as this DVector

        split_weekday_weekend:
            Whether to control the time periods as weekday and weekend splits
            instead of each individual time period. If set to True,
            each DVector must be at a segmentation with a 'tp' segment.


        balance_zoning:
            The zoning systems to balance at per segment. If not given, the
            balance will ignore all zones and just balance segments. If given,
            a translation needs to exist between the given DVectors zoning
            systems, and the zoning we are balancing at.

        Returns
        -------
        controlled_dvector:
            A copy of this DVector, controlled to other. The total of each
            segment should be equal across self and other.

        Raises
        ------
        ValueError:
            If the given parameters are not the correct types.

        ValueError:
            If self and other do not have the same segmentation.
        """
        # Validate inputs
        if not isinstance(other, DVector):
            raise ValueError(
                "other is not the correct type. "
                "Expected DVector, got %s"
                % type(other)
            )

        # Validate inputs
        if balance_zoning is not None:
            if not isinstance(balance_zoning, nd.BalancingZones):
                raise ValueError(
                    "balance_zoning is not the correct type. "
                    "Expected BalancingZones, got %s"
                    % type(balance_zoning)
                )
            if balance_zoning.segmentation != self.segmentation:
                raise ValueError(
                    "balance_zoning should have segmentation %s, not %s"
                    % (self.segmentation.name, balance_zoning.segmentation.name)
                )

            if self.zoning_system != other.zoning_system:
                raise ValueError(
                    "Zoning system of both DVectors does not match! "
                    "Perhaps you need to call "
                    "self zoning: %s\n"
                    "other zoning: %s"
                    % (self.zoning_system.name, other.zoning_system.name)
                )

        if self.segmentation.name != other.segmentation.name:
            raise ValueError(
                "Segmentation of both DVectors does not match! "
                "Perhaps you need to call "
                "self.split_segmentation_like(other) to bring them into "
                "alignment?\n"
                "self segmentation: %s\n"
                "other segmentation: %s"
                % (self.segmentation.name, other.segmentation.name)
            )

        # Loop through each segment and control
        if balance_zoning is None:
            # Ignore all zoning and balance=
            dvec_data = self._balance_at_segments_internal(
                other=other,
                zone_mask=np.ones(self.zoning_system.unique_zones.shape),
                segment_names=self.segmentation.segment_names,
                split_weekday_weekend=split_weekday_weekend,
                show_pbar=True,
            )

        else:
            data_list = list()
            pbar = tqdm(
                desc=f"Balancing segments",
                total=len(self.segmentation.segment_names),
                dynamic_ncols=True,
            )
            # Loop through balancing zone groups
            # TODO Add multiprocessing?
            for zoning, segments in balance_zoning:
                # Figure out the masks for zone groups
                translation = self.zoning_system.translate(zoning)

                # Balance at each group
                for zone_mask in translation.T:
                    # Skip this if no zones translate
                    if zone_mask.sum() == 0:
                        continue

                    adjusted = self._balance_at_segments_internal(
                        other=other,
                        zone_mask=zone_mask,
                        segment_names=segments,
                        split_weekday_weekend=split_weekday_weekend,
                        show_pbar=False,
                    )
                    data_list.append(adjusted)
                pbar.update(len(segments))
            pbar.close()
            # Sum the zone groups together
            dvec_data = du.combine_dict_list(data_list, operator.add)

        return DVector(
            zoning_system=self.zoning_system,
            segmentation=other.segmentation,
            time_format=self.time_format,
            import_data=dvec_data,
            process_count=self.process_count,
        )

    def sum_zoning(self) -> DVector:
        """
        Sums all the zone values in DVector into a single value.

        Returns a copy of Dvector. This function is equivalent to calling:
        self.remove_zoning(fn=np.sum)

        Returns
        -------
        summed_dvector:
            A copy of DVector, without any zoning.
        """
        return self.remove_zoning(fn=np.sum)

    def remove_zoning(self, fn: Callable) -> DVector:
        """
        Aggregates all the zone values in DVector into a single value using fn.

        Returns a copy of Dvector.

        Parameters
        ----------
        fn:
            The function to use when aggregating all zone values. fn must
            be able to take a np.array of values and return a single value
            in order for this to work.

        Returns
        -------
        summed_dvector:
            A copy of DVector, without any zoning.
        """
        # Validate fn
        if not callable(fn):
            raise ValueError(
                "fn is not callable. fn must be a function that "
                "takes an np.array of values and return a single value."
            )

        # Aggregate all the data
        keys = self._data.keys()
        values = [fn(x) for x in self._data.values()]

        return DVector(
            zoning_system=None,
            segmentation=self.segmentation,
            time_format=self.time_format,
            import_data=dict(zip(keys, values)),
            process_count=self.process_count,
        )

    def convert_time_format(self,
                            new_time_format: Union[str, TimeFormat],
                            ) -> DVector:
        # Validate the given value
        new_time_format = self._validate_time_format(new_time_format)

        # ## CHECK THIS IS A VALID CONVERSION ## #
        if self._time_format is None:
            raise ValueError(
                "Cannot convert the time format of a DVector that does not "
                "have a time format to begin with."
            )

        if new_time_format is None:
            raise ValueError(
                "Cannot convert the time format of a DVector to None. If "
                "a DVector has a time_format, it cannot be converted away."
            )

        if not self.segmentation.has_time_period_segments():
            segment_name = self.segmentation._time_period_segment_name
            raise ValueError(
                "Cannot convert the time_format of a DVector without a %s"
                "segment, as the conversion is different per segment. Please "
                "add a %s segment in and then convert."
                % (segment_name, segment_name)
            )

        # ## CONVERT THE TIME FORMAT ## #
        # If current time_format is the same as new, do nothing
        if self._time_format == new_time_format:
            return self.copy()

        # Get the data we need to convert
        conversion_factors = self._time_format.get_conversion_factors(new_time_format)
        tp_groups = self.segmentation.get_time_period_groups()

        # Check we have conversion factors for each needed time period
        segmentation_tps = set(tp_groups.keys())
        conversion_tps = set(conversion_factors.keys())
        missing_tps = segmentation_tps - conversion_tps
        if len(missing_tps) > 0:
            raise nd.SegmentationError(
                "This DVector is using a segmentation with time_periods in "
                "that we don't know how to convert. We only have conversion "
                "factors for the following time periods: %s.\n"
                "Missing conversion factors for the following time periods: %s"
                % (conversion_tps, missing_tps)
            )

        # Convert each time period of segments
        dvec_data = dict.fromkeys(self._data.keys())
        for tp, segments in tp_groups.items():
            for seg in segments:
                dvec_data[seg] = self._data[seg] * conversion_factors[tp]

        return DVector(
            zoning_system=self.zoning_system,
            segmentation=self.segmentation,
            time_format=new_time_format,
            import_data=dvec_data,
            process_count=self.process_count,
        )

    def write_sector_reports(self,
                             segment_totals_path: nd.PathLike,
                             ca_sector_path: nd.PathLike,
                             ie_sector_path: nd.PathLike,
                             lad_report_path: nd.PathLike = None,
<<<<<<< HEAD
                             lad_report_seg: nd.core.segments.SegmentationLevel = None,
=======
                             lad_report_seg: nd.SegmentationLevel = None,
>>>>>>> 939b35ca
                             ) -> None:
        """
        Writes segment, CA sector, and IE sector reports to disk

        Parameters
        ----------
        segment_totals_path:
            Path to write the segment totals report to

        ca_sector_path:
            Path to write the CA sector report to

        ie_sector_path:
            Path to write the IE sector report to

        lad_report_path:
            Path to write the LAD report to

        lad_report_seg:
            The segmentation to output the LAD report at

        Returns
        -------
        None
        """
        # Check that not just one argument has been set
        if du.xor(lad_report_path is None, lad_report_seg is None):
            raise ValueError(
                "Only one of lad_report_path and lad_report_seg has been set. "
                "Either both values need to be set, or neither."
            )

        # Segment totals report
        df = self.sum_zoning().to_df()
        df.to_csv(segment_totals_path, index=False)

        # Segment by CA Sector total reports - 1 to 1, No weighting
        try:
            tfn_ca_sectors = nd.get_zoning_system('ca_sector_2020')
            dvec = self.translate_zoning(tfn_ca_sectors)
            dvec.to_df().to_csv(ca_sector_path, index=False)
        except nd.ZoningError as err:
            LOG.error("Error creating CA sector report: %s", err)

        # Segment by IE Sector total reports - 1 to 1, No weighting
        try:
            ie_sectors = nd.get_zoning_system('ie_sector')
            dvec = self.translate_zoning(ie_sectors)
            dvec.to_df().to_csv(ie_sector_path, index=False)
        except nd.ZoningError as err:
            LOG.error("Error creating IE sector report: %s", err)

        if lad_report_seg is None:
            return

        # Segment by LAD segment total reports - 1 to 1, No weighting
        try:
            lad = nd.get_zoning_system('lad_2020')
            dvec = self.aggregate(lad_report_seg)
            dvec = dvec.translate_zoning(lad)
            dvec.to_df().to_csv(lad_report_path, index=False)
        except nd.ZoningError as err:
            LOG.error("Error creating LAD report: %s", err)

    def segment_apply(self,
                      func: Callable[[np.ndarray], np.ndarray],
                      *args,
                      **kwargs
                      ) -> DVector:
        """Applies a function to each segment array, separately.

        The function is applied to a copy of the data
        so will not edit the current DVector.

        Parameters
        ----------
        func : Callable[[np.ndarray], np.ndarray]
            Function which will be applied to each segment
            in turn, should return a np.ndarray with the
            same shape as the input array.

        Returns
        -------
        DVector
            A new DVector with the same metadata as self
            but with new segment data.

        Raises
        ------
        ValueError
            If `func` is not callable.
        """
        if not callable(func):
            raise ValueError(
                "func is not callable. func must be a function that "
                "takes a np.ndarray of values and returns a np.ndarray."
            )
        dvec_data = {}
        # TODO(MB): Add optional multiprocessing if self._data
        # is big enough
        for seg, data in self._data.items():
            dvec_data[seg] = func(data.copy(), *args, **kwargs)
        return DVector(
            zoning_system=self.zoning_system,
            segmentation=self.segmentation,
            time_format=self.time_format,
            import_data=dvec_data,
            process_count=self.process_count,
        )

    def save(self, path: PathLike = None) -> Union[None, Dict[str, Any]]:
        """Converts DVector into and instance dict and saves to disk

        The instance_dict contains just enough information to be able to
        recreate this instance of the class when 'load()' is called.
        Aims to remove dependencies to pandas versioning when reading/writing.
        Use `load()` to load in the written out file or instance_dict.

        Parameters
        ----------
        path:
            Path to output file to save.

        Returns
        -------
        none_or_instance_dict:
            If path is set, None is returned.
            If path is not set, the instance dict that would otherwise
            be sent to disk is returned.
        """
        # Create a dictionary of objects needed to recreate this instance
        instance_dict = {
            "zoning_system": self.zoning_system.save(),
            "segmentation": self.segmentation.save(),
            "time_format": self._time_format,
            "data": self._data,
        }

        # Write out to disk and compress
        if path is not None:
            with open(path, 'wb') as f:
                pickle.dump(instance_dict, f)
            return None

        return instance_dict

    @staticmethod
    def load(path_or_instance_dict: Union[PathLike, Dict[str, Any]]) -> DVector:
        """Creates a DVector instance from path_or_instance_dict

        If path_or_instance_dict is a path, the file is loaded in and
        the instance_dict extracted.
        The instance_dict is then used to recreate the saved instance, using
        the class constructor.
        Use `save()` to save the data in the correct format.

        Parameters
        ----------
        path_or_instance_dict:
            Path to read the data in from.
        """
        # Read in the file if needed
        if isinstance(path_or_instance_dict, dict):
            instance_dict = path_or_instance_dict
        else:
            with open(path_or_instance_dict, 'rb') as f:
                instance_dict = pickle.load(f)

        # Validate we have a dictionary
        if not isinstance(instance_dict, dict):
            raise ValueError(
                "Expected instance_dict to be a dictionary. "
                "Got %s instead"
                % type(instance_dict)
            )

        # Instantiate a new object
        return DVector(
            zoning_system=core.ZoningSystem.load(instance_dict['zoning_system']),
            segmentation=core.SegmentationLevel.load(instance_dict['segmentation']),
            time_format=instance_dict['time_format'],
            import_data=instance_dict['data'],
        )


class DVectorError(nd.NormitsDemandError):
    """
    Exception for all errors that occur around DVector management
    """
    def __init__(self, message=None):
        self.message = message
        super().__init__(self.message)


# ## FUNCTIONS ## #<|MERGE_RESOLUTION|>--- conflicted
+++ resolved
@@ -2389,11 +2389,7 @@
                              ca_sector_path: nd.PathLike,
                              ie_sector_path: nd.PathLike,
                              lad_report_path: nd.PathLike = None,
-<<<<<<< HEAD
-                             lad_report_seg: nd.core.segments.SegmentationLevel = None,
-=======
                              lad_report_seg: nd.SegmentationLevel = None,
->>>>>>> 939b35ca
                              ) -> None:
         """
         Writes segment, CA sector, and IE sector reports to disk
