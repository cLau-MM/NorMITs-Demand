# -*- coding: utf-8 -*-
"""
Created on: Tues May 25th 2021
Updated on:

Original author: Ben Taylor
Last update made by: Nirmal Kumar
Other updates made by: Nirmal Kumar

File purpose:
NoTEM Class Frontend for calling all production and attraction models
"""
# Builtins
import os

from typing import List, Optional

# Third Party

# Local Imports
import normits_demand as nd
from normits_demand import core as nd_core

from normits_demand.models.notem import HBProductionModel
from normits_demand.models.notem import NHBProductionModel
from normits_demand.models.notem import HBAttractionModel
from normits_demand.models.notem import NHBAttractionModel
from normits_demand.models.notem.production_models import TripEndAdjustmentFactors

from normits_demand.pathing import NoTEMExportPaths
from normits_demand.utils import timing


class NoTEM:
    EXPORT_PATHS_CLASS = NoTEMExportPaths
    _running_report_fname = 'running_parameters.txt'
    _log_fname = "NoTEM_log.log"

    def __init__(self,
                 years: List[int],
                 scenario: nd_core.Scenario,
                 iteration_name: str,
                 import_builder: nd.pathing.NoTEMImportPathsBase,
                 export_home: nd.PathLike,
                 hb_attraction_balance_zoning: nd.BalancingZones = None,
                 nhb_attraction_balance_zoning: nd.BalancingZones = None,
                 trip_end_adjustments: Optional[List[TripEndAdjustmentFactors]] = None,
                 ):
        """
        Assigns the attributes needed for NoTEM model.

        Parameters
        ----------
        years:
            List of years to run NoTEM for. Will assume that the smallest
            year is the base year.

        iteration_name:
            The name of this iteration of the NoTEM models. Will have 'iter'
            prepended to create the folder name. e.g. if iteration_name was
            set to '3i' the iteration folder would be called 'iter3i'.

        scenario:
            The scenario to run for.

        import_builder:
            A subclass of nd.pathing.NoTEMImportPathsBase. This class will
            be called on to build and grab all of the import paths for each
            model. See the aforementioned class for full detail on how an
            implementation of this class should look. Also see
            nd.pathing.NoTEMImportPaths for an example implementation.

        export_home:
            The home where all the export paths should be built from. See
            nd.pathing.NoTEMExportPaths for more info on how these paths
            will be built.

        hb_attraction_balance_zoning:
            The zoning systems to balance the home-based attractions to the productions
            at, for each segment of the attractions segmentation. A translation must exist
            between this and the running zoning system, which is MSOA by default.
            If left as None, then no spatial balance is done, only a segmental balance.

        nhb_attraction_balance_zoning:
            The zoning systems to balance the non-home-based attractions to the productions
            at, for each segment of the attractions segmentation. A translation must exist
            between this and the running zoning system, which is MSOA by default.
            If left as None, then no spatial balance is done, only a segmental balance.

        trip_end_adjustments: List[TripEndAdjustmentFactors], optional
            List of all adjustment factors to apply to the HB productions trip ends.
            Adjustments are applied one after another at to the HB productions.
        """
        # Validate inputs
        if not isinstance(import_builder, nd.pathing.NoTEMImportPathsBase):
            raise ValueError(
                'import_builder is not the correct type. Expected '
                '"nd.pathing.NoTEMImportPathsBase", but got %s'
                % type(import_builder)
            )

        # Assign
        self.years = years
        self.import_builder = import_builder
        self.hb_attraction_balance_zoning = hb_attraction_balance_zoning
        self.nhb_attraction_balance_zoning = nhb_attraction_balance_zoning
        self.adjustment_factors = trip_end_adjustments

        # Generate the export paths
        self.exports = self.EXPORT_PATHS_CLASS(
            export_home=export_home,
            path_years=self.years,
            scenario=scenario,
            iteration_name=iteration_name,
        )

        # Create a logger
        logger_name = "%s.%s" % (nd.get_package_logger_name(), self.__class__.__name__)
        log_file_path = os.path.join(self.exports.export_home, self._log_fname)
        self._logger = nd.get_logger(
            logger_name=logger_name,
            log_file_path=log_file_path,
            instantiate_msg=f"Initialised new {self.name} Logger",
        )

        self._write_running_report()

    @property
    def name(self) -> str:
        """Name of the model."""
        return self.__class__.__name__

    def _write_running_report(self):
        """
        Outputs a simple report detailing inputs and outputs
        """
        # Define the lines to output
        out_lines = [
            'Code Version: %s' % str(nd.__version__),
<<<<<<< HEAD
            '%s Iteration: %s' % (self.name, str(self.exports.iteration_name)),
            'Scenario: %s' % str(self.scenario),
=======
            'NoTEM Iteration: %s' % str(self.iteration_name),
            'Scenario: %s' % str(self.scenario.value),
>>>>>>> 939b35ca
            '',
            '### HB Productions ###',
            'import_files: %s' % self.import_builder.generate_hb_production_imports(),
            'vector_export: %s' % self.exports.hb_production.export_paths.home,
            'report_export: %s' % self.exports.hb_production.report_paths.home,
            '',
            '### HB Attractions ###',
            'import_files: %s' % self.import_builder.generate_hb_attraction_imports(),
            'vector_export: %s' % self.exports.hb_attraction.export_paths.home,
            'report_export: %s' % self.exports.hb_attraction.report_paths.home,
            '',
            '### NHB Productions ###',
            'import_files: %s' % self.import_builder.generate_nhb_production_imports(),
            'vector_export: %s' % self.exports.nhb_production.export_paths.home,
            'report_export: %s' % self.exports.nhb_production.report_paths.home,
            '',
            '### NHB Attractions ###',
            'import_files: %s' % self.import_builder.generate_nhb_attraction_imports(),
            'vector_export: %s' % self.exports.nhb_attraction.export_paths.home,
            'report_export: %s' % self.exports.nhb_attraction.report_paths.home,
        ]

        # Write out to disk
        output_path = os.path.join(self.exports.export_home, self._running_report_fname)
        with open(output_path, 'w') as out:
            out.write('\n'.join(out_lines))

    def run(self,
            generate_all: bool = False,
            generate_hb: bool = False,
            generate_hb_production: bool = False,
            generate_hb_attraction: bool = False,
            generate_nhb: bool = False,
            generate_nhb_production: bool = False,
            generate_nhb_attraction: bool = False,
            ) -> None:
        """
        Runs the notem trip end models based on the criteria given.

        Parameters
        ----------
        generate_all:
            Runs both home based and non home based trip end models.

        generate_hb:
            Runs the home based trip end models only.

        generate_hb_production:
            Runs the home based production trip end model only.

        generate_hb_attraction:
            Runs the home based attraction trip end model only.

        generate_nhb:
            Runs the non home based trip end models only.

        generate_nhb_production:
            Runs the non home based production trip end model only.

        generate_nhb_attraction:
            Runs the non home based attraction trip end model only.

        Returns
        -------
        None
        """
        # TODO(BT): Add checks to make sure input paths exist when models
        #  depend on one another
        start_time = timing.current_milli_time()
        self._logger.info("Starting a new run of %s", self.name)

        # Determine which models to run
        if generate_all:
            generate_hb = True
            generate_nhb = True

        if generate_hb:
            generate_hb_production = True
            generate_hb_attraction = True

        if generate_nhb:
            generate_nhb_production = True
            generate_nhb_attraction = True

        self._logger.debug("Running hb productions: %s" % generate_hb_production)
        self._logger.debug("Running nhb productions: %s" % generate_nhb_production)
        self._logger.debug("Running hb attractions: %s" % generate_hb_attraction)
        self._logger.debug("Running nhb attractions: %s" % generate_nhb_attraction)
        self._logger.debug("")

        # Run the models
        if generate_hb_production:
            self._generate_hb_production()

        if generate_hb_attraction:
            self._generate_hb_attraction()

        if generate_nhb_production:
            self._generate_nhb_production()

        if generate_nhb_attraction:
            self._generate_nhb_attraction()

        end_time = timing.current_milli_time()
        time_taken = timing.time_taken(start_time, end_time)
        self._logger.info("%s run complete! Took %s" % (self.name, time_taken))

    def _generate_hb_production(self) -> None:
        """
        Runs home based Production trip end models
        """
        self._logger.debug("Generating Home-Based Production Model imports")
        import_files = self.import_builder.generate_hb_production_imports()

        # Runs the home based Production model
        self._logger.debug("Instantiating Home-Based Production Model")
        hb_prod = HBProductionModel(
            **import_files,
            constraint_paths=None,
            export_home=self.exports.hb_production.export_paths.home,
            trip_end_adjustments=self.adjustment_factors,
        )

        self._logger.info("Running the Home-Based Production Model")
        hb_prod.run(
            export_pure_demand=False,
            export_fully_segmented=False,
            export_notem_segmentation=True,
            export_reports=True,
        )

    def _generate_hb_attraction(self) -> None:
        """
        Runs the home based Attraction trip end model
        """
        self._logger.debug("Generating Home-Based Attraction Model imports")
        # Runs the module to create import dictionary
        imports = self.import_builder.generate_hb_attraction_imports()

        # Get the hb productions
        export_paths = self.exports.hb_production.export_paths
        control_production_paths = {y: export_paths.notem_segmented[y] for y in self.years}

        self._logger.debug("Instantiating Home-Based Attraction Model")
        hb_attr = HBAttractionModel(
            **imports,
            production_balance_paths=control_production_paths,
            constraint_paths=None,
            export_home=self.exports.hb_attraction.export_paths.home,
            balance_zoning=self.hb_attraction_balance_zoning,
        )

        self._logger.info("Running the Home-Based Attraction Model")
        hb_attr.run(
            export_pure_attractions=False,
            export_notem_segmentation=True,
            export_reports=True,
        )

    def _generate_nhb_production(self) -> None:
        """
        Runs the non-home based Production trip end model
        """
        self._logger.debug("Generating Non-Home-Based Production Model imports")
        # Runs the module to create import dictionary
        imports = self.import_builder.generate_nhb_production_imports()

        # Get the hb attractions
        export_paths = self.exports.hb_attraction.export_paths
        hb_attraction_paths = {y: export_paths.notem_segmented[y] for y in self.years}

        self._logger.debug("Instantiating Non-Home-Based Production Model")
        nhb_prod = NHBProductionModel(
            **imports,
            hb_attraction_paths=hb_attraction_paths,
            export_home=self.exports.nhb_production.export_paths.home,
            constraint_paths=None,
        )

        self._logger.info("Running the Non-Home-Based Production Model")
        nhb_prod.run(
            export_nhb_pure_demand=False,
            export_fully_segmented=False,
            export_notem_segmentation=True,
            export_reports=True,
        )

    def _generate_nhb_attraction(self) -> None:
        """
        Runs non home based Attraction trip end models.
        """
        self._logger.debug("Generating Non-Home-Based Attraction Model imports")
        # No Imports currently needed for this model!
        # imports = self.generate_nhb_attraction_imports()

        # Get the hb attractions
        export_paths = self.exports.hb_attraction.export_paths
        hb_attraction_paths = {y: export_paths.notem_segmented[y] for y in self.years}

        # Get the nhb productions
        export_paths = self.exports.nhb_production.export_paths
        nhb_production_paths = {y: export_paths.notem_segmented[y] for y in self.years}

        self._logger.debug("Instantiating Non-Home-Based Attraction Model")
        nhb_attr = NHBAttractionModel(
            hb_attraction_paths=hb_attraction_paths,
            nhb_production_paths=nhb_production_paths,
            export_home=self.exports.nhb_attraction.export_paths.home,
            constraint_paths=None,
            balance_zoning=self.nhb_attraction_balance_zoning,
        )

        self._logger.info("Running the Non-Home-Based Attraction Model")
        nhb_attr.run(
            export_nhb_pure_attractions=False,
            export_notem_segmentation=True,
            export_reports=True,
        )<|MERGE_RESOLUTION|>--- conflicted
+++ resolved
@@ -137,13 +137,8 @@
         # Define the lines to output
         out_lines = [
             'Code Version: %s' % str(nd.__version__),
-<<<<<<< HEAD
             '%s Iteration: %s' % (self.name, str(self.exports.iteration_name)),
-            'Scenario: %s' % str(self.scenario),
-=======
-            'NoTEM Iteration: %s' % str(self.iteration_name),
             'Scenario: %s' % str(self.scenario.value),
->>>>>>> 939b35ca
             '',
             '### HB Productions ###',
             'import_files: %s' % self.import_builder.generate_hb_production_imports(),
