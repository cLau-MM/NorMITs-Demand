# -*- coding: utf-8 -*-
"""
Created on Wed Feb 12 11:48:55 2020

@author: Sneezy
"""

from typing import List, Tuple

import pandas as pd
import numpy as np

# Local imports
from normits_demand import AuditError

from normits_demand.utils import general as du


# BACKLOG: Replace efs_zone_translator with the zone translation in TMS
#  labels: EFS, demand merge

class ZoneTranslator:
    def run(self,
            dataframe: pd.DataFrame,
            translation_df: pd.DataFrame,
            from_zoning: str,
            to_zoning: str,
            non_split_cols: List[str],
            needs_zone_id_rename: bool = False,
            tolerance: float = 0.005,
            aggregate_method: str = 'sum',
            ) -> pd.DataFrame:
        """
        Calculates the sector totals off the given parameters.

        Parameters
        ----------
        dataframe:
            The dataframe which will have the zone translation performed on it.
            No default input.
            Possible input is any Pandas Dataframe with a "model_zone_id" or
            (start_zoning_system_name + "_zone_id") column.

        translation_df:
            The dataframe to be used for translating the zoning system.
            No default input.
            Possible input is any Pandas Dataframe with the columns: [
            (start_zoning_system_name + "_zone_id"),
            (end_zoning_system_name + "_zone_id"),
            (start_zoning_system_name + "_to_" + end_zoning_system_name)
            ]

        from_zoning:
            The name of the starting zoning system.
            No default input.
            Possible input is any string.

        to_zoning:
            The name of the end zoning system.
            No default input.
            Possible input is any string.

        non_split_cols:
            The columns that are *not* to be split. Must include "model_zone_id"
            or similar. To be used when, for example, a column is a string or
            categorical value.
            No default input.
            Possible input is any list of strings including "model_zone_id" or
            similar.

        needs_zone_id_rename:
            Whether we need to rename "model_zone_id" to the old zoning system
            and then to the new one.
            Default input is: True
            Possible inputs are: True, False

        Return
        ----------
        new_dataframe:
            The returned totals for the new zoning system in a Pandas dataframe
            format.

        Future Improvements
        ----------
        None yet.
        """
        # copy
        dataframe = dataframe.copy()
        translation_df = translation_df.copy()

        # avoid case problems
        from_zoning = from_zoning.lower()
        to_zoning = to_zoning.lower()
        aggregate_method = aggregate_method.strip().lower()

        # TODO: Add check to make sure non_split_columns are in dataframe
        # Set up columns
        from_zone_col = from_zoning + "_zone_id"
        to_zone_col = to_zoning + "_zone_id"
        switch_col = "%s_to_%s" % (from_zoning, to_zoning)

        split_cols = list(set(dataframe.columns) - set(non_split_cols))

        # Remove the zone columns if in there
        zone_cols = [from_zone_col, to_zone_col]
        non_split_cols = du.list_safe_remove(non_split_cols, zone_cols)
        split_cols = du.list_safe_remove(split_cols, zone_cols)
        # TODO: Remove echo
        print(split_cols)

        # Get total for the splitting columns
        split_totals = dict()
        for col in split_cols:
            print(col)
            split_totals[col] = dataframe[col].sum()

        if needs_zone_id_rename:
            dataframe = dataframe.rename(columns={"model_zone_id": from_zone_col})

        # Check that all the columns we need actually exist
        translation_cols = [from_zone_col, to_zone_col, switch_col]
        for col in translation_cols:
            if col not in translation_df:
                raise ValueError(
                    "Cannot find all of the needed columns in the translation "
                    "df. Cannot complete translation. Cannot find the "
                    "following column: %s" % str(col)
                )

        if from_zone_col not in translation_df:
            raise ValueError(
                "Cannot find all of the needed columns in the given dataframe. "
                "Cannot complete translation. Cannot find the "
                "following column: %s" % str(from_zone_col)
            )

        # Just grab the columns we need
        translation_df = translation_df.reindex(columns=translation_cols)

        new_dataframe = pd.merge(
            dataframe,
            translation_df,
            on=from_zone_col
        )

        if needs_zone_id_rename:
            new_dataframe = new_dataframe.rename(columns={to_zone_col: "model_zone_id"})

        for split_column in split_cols:
            new_dataframe[split_column] *= new_dataframe[switch_col]

        # Extract just the required columns
        group_cols = [to_zone_col] + non_split_cols.copy()
        index_cols = group_cols.copy() + split_cols.copy()

        if aggregate_method == 'sum':
            new_dataframe = new_dataframe.reindex(columns=index_cols)
            new_dataframe = new_dataframe.groupby(group_cols).sum().reset_index()

        elif aggregate_method == 'mean':
            new_dataframe = new_dataframe.reindex(columns=index_cols)
            new_dataframe = new_dataframe.groupby(group_cols).mean().reset_index()

            # we can't audit when we aggregate using mean
            return new_dataframe

        else:
            raise ValueError(
                "I don't know what aggregate method '%s' is!"
                % str(aggregate_method)
            )

        # Audit what comes out the other side
        for col, val in split_totals.items():
            lower = val - (val*tolerance)
            upper = val + (val*tolerance)

            if not (lower < new_dataframe[col].sum() < upper):
                raise AuditError(
                    "More than the tolerance of demand was dropped during zone "
                    "translation.\n"
                    "Column: %s\n"
                    "Demand before: %f\n"
                    "Demand after: %f\n"
                    % (col, val, new_dataframe[col].sum())
                )

        return new_dataframe


class MatrixTotalError(ValueError):
    """Error for when matrix totals are different in `translate_matrix`."""


##### FUNCTIONS #####
<<<<<<< HEAD
def translate_matrix(matrix: pd.DataFrame,
                     lookup: pd.DataFrame,
                     lookup_cols: Tuple[str, str],
                     square_format: bool = True,
                     zone_cols: Tuple[str, str] = None,
                     split_column: str = None,
                     aggregation_method: str = "sum",
                     weights: pd.DataFrame = None,
                     check_total: bool = True
                     ) -> Tuple[pd.DataFrame, pd.DataFrame]:
=======
def translate_matrix(
    matrix: pd.DataFrame,
    lookup: pd.DataFrame,
    lookup_cols: Tuple[str, str],
    square_format: bool = True,
    zone_cols: Tuple[str, str] = None,
    split_column: str = None,
    aggregation_method: str = "sum",
    weights: pd.DataFrame = None,
    check_total: bool = True,
) -> Tuple[pd.DataFrame, pd.DataFrame]:
>>>>>>> 2ddc691a
    """Convert a matrix to a new zone system using given lookup.

    Based on the `translate_matrices.translate_matrices` function
    from TMS, simplified for use here.

    Parameters
    ----------
    matrix : pd.DataFrame
        Matrix DataFrame in either square format or list format.
        - square: zones should be defined in the index and column headers.
        - list: should contain 2 zone columns and a column with the values.
    lookup : pd.DataFrame
        Lookup between the desired zone systems, with optional splitting
        factor column.
    lookup_cols : Tuple[str, str]
        Names of the lookup columns containing the current zone system then
        the new zone system.
    square_format : bool, optional
        Whether the provided matrix is in square (True) or list format
        (False), by default True
    zone_cols : Tuple[str, str], optional
        The names of the zone columns in the matrix only required for list
        format matrices, by default None
    split_column : str, optional
        Name of the split column in the lookup, by default None
    aggregation_method : str, optional
        Name of the aggregation method to use, default "sum".
    weights : pd.DataFrame, optional
        Weights for "weighted_average" aggregation method,
        default None. The format should be [o, d, value]
        or square format if `square_format` is true.
    check_total : bool, optional
        Whether or not the matrix total before and after the translation
        should be checked. If True (default) ValueError will be raised
        if the totals differ by more than 0.1. Always False when using
        "weighted_average" aggregation method.

    Returns
    -------
    pd.DataFrame
        Matrix with the new zone system.
    pd.DataFrame
        Matrix of splitting factors for converting back to the old zone
        system.
    """
    avg_method = "weighted_average"
    agg_methods = ["sum", "mean", avg_method]
    check_total = False if aggregation_method == avg_method else check_total
    if aggregation_method == avg_method and not isinstance(
        weights, pd.DataFrame
    ):
        raise ValueError(
            f"'weights' should be 'DataFrame' when 'weighted_average' "
            f"is chosen not '{type(weights).__name__}'"
        )
    if aggregation_method not in agg_methods:
        raise ValueError(
            "'aggregation_method' should be one of "
            f"{agg_methods}, not '{aggregation_method}'"
        )

    level_names = [matrix.columns.name, matrix.index.name]
    # Make sure the matrix is in list format
    if square_format:
        matrix_total = np.sum(matrix.values)
        matrix = square_to_list(matrix)
        splitting_cols = ["value"]
    else:
        original_columns = matrix.columns.tolist()
        rename = {zone_cols[0]: "o", zone_cols[1]: "d"}
        matrix = matrix.rename(columns=rename)
        splitting_cols = set(original_columns) - set(zone_cols)
        matrix_total = matrix[splitting_cols].sum()
    zone_cols = ["o", "d"]

    if split_column is None:
        split_column = "split"
        lookup[split_column] = 1.0
    lookup, lookup_cols = _lookup_matrix(lookup, lookup_cols, split_column)

    if aggregation_method == avg_method:
        if square_format:
            weights = square_to_list(weights)
        weights = weights.loc[:, [*zone_cols, "value"]].rename(
            columns={"value": "weights"}
        )
        if len(weights) != len(matrix):
            raise ValueError("'weights' and 'matrix' are not the same lengths")
        # Calculate splitting factor based on weights
        lookup = lookup.merge(
            weights,
            left_on=lookup_cols[:2],
            right_on=zone_cols,
            how="left",
            validate="m:1",
        )
        lookup.drop(columns=zone_cols, inplace=True)
        totals = (
            lookup[lookup_cols[:2] + ["weights"]]
            .groupby(lookup_cols[:2], as_index=False)
            .sum()
        )
        lookup = lookup.merge(
            totals,
            on=lookup_cols[:2],
            how="left",
            validate="m:1",
            suffixes=("", "_total"),
        )
        del totals
        lookup["split"] = lookup["weights"] / lookup["weights_total"]
        lookup.drop(columns=["weights", "weights_total"], inplace=True)

    # Check missing zones in lookup
    missing = np.isin(
        np.unique(matrix[zone_cols].values),
        np.unique(lookup[lookup_cols[:2]].values),
        assume_unique=True,
        invert=True
    )
    if sum(missing) > 0:
        raise ValueError(
            f"{sum(missing)} zones found in matrix columns {zone_cols} which "
            f"aren't present in lookup columns {lookup_cols[:2]}"
        )

    # Convert both columns to new zone system
    matrix = matrix.merge(
        lookup,
        left_on=zone_cols,
        right_on=lookup_cols[:2],
        how="left",
        validate="1:m",
    ).drop(columns=zone_cols)
    for s in splitting_cols:
        matrix[s] = matrix[s] * matrix[split_column]
    reverse = matrix.copy()
    if aggregation_method == avg_method:
        aggregation_method = "sum"
    matrix = (
        matrix[lookup_cols[2:] + list(splitting_cols)]
        .groupby(lookup_cols[2:], as_index=False)
        .agg(aggregation_method)
    )

    # Calculating splitting factors for reversing translation
    reverse = reverse.merge(
        matrix,
        on=lookup_cols[2:],
        how="left",
        validate="m:1",
        suffixes=("", "_total"),
    )
    for s in splitting_cols:
        reverse["split"] = reverse[f"{s}"] / reverse[f"{s}_total"]

    # Convert back to input format and reset column/index names
    matrix = matrix.rename(columns=dict(zip(lookup_cols[2:], zone_cols)))
    if square_format:
        matrix = matrix.pivot(zone_cols[0], zone_cols[1], "value")
        new_total = np.sum(matrix.values)
    else:
        matrix.rename(columns={v: k for k, v in rename.items()}, inplace=True)
        matrix = matrix[original_columns]
        new_total = matrix[splitting_cols].sum()
    matrix.columns.name = level_names[0]
    matrix.index.name = level_names[1]

    # Check matrix totals
    if (check_total and
        not np.allclose(matrix_total, new_total, rtol=0, atol=0.1)):
        diff = abs(matrix_total - new_total)
        raise MatrixTotalError(
            "The matrix total after translation differs "
            f"from input matrix by: {diff:.1E}"
        )
    return matrix, reverse[lookup_cols + ["split"]]


def _lookup_matrix(
    lookup: pd.DataFrame, lookup_cols: List[str], split: str
) -> Tuple[pd.DataFrame, List[str]]:
    """Convert a zone corrsepondence lookup to an OD pair lookup.

    Convert from format [old zone, new zone, splitting factor] to
    [old zone - origin, old zone - destination, new zone - origin,
    new zone - destination, OD pair splitting factor].

    Parameters
    ----------
    lookup : pd.DataFrame
        Zone correspondence with 2 lookup columns and a single split
        column.
    lookup_cols : List[str]
        List of the 2 columns used for lookup where first element
        is the old zone system column and the second in the new
        zone system.
    split : str
        The name of the column containing the splitting factors.

    Returns
    -------
    pd.DataFrame
        OD pair lookup with 4 lookup columns based on `lookup_cols`
        values but with '-o' or '-d' appended and updated splitting
        factor column.
    List[str]
        List of the lookup column names, 4 elements.
    """
    od = ("o", "d")
    matrix = {}
    for col in lookup_cols:
        matrix[f"{col}-{od[0]}"] = np.repeat(lookup[col].values, len(lookup))
        matrix[f"{col}-{od[1]}"] = np.tile(lookup[col].values, len(lookup))
    matrix = pd.DataFrame(matrix)

    # Calculate splitting factors
    for col in od:
        matrix = matrix.merge(
            lookup.rename(columns={split: f"{split}-{col}"}),
            how="left",
            left_on=[f"{i}-{col}" for i in lookup_cols],
            right_on=lookup_cols,
            validate="m:1",
        )
    matrix[split] = matrix[f"{split}-{od[0]}"] * matrix[f"{split}-{od[1]}"]
    cols = [f"{c}-{d}" for c in lookup_cols for d in od]
    return matrix[cols + [split]], cols


def square_to_list(matrix: pd.DataFrame) -> pd.DataFrame:
    """Converts square matrix to list format.

    Parameters
    ----------
    matrix : pd.DataFrame
        Matrix in square format.

    Returns
    -------
    pd.DataFrame
        Matrix in list format with the following
        columns: o, d, value
    """
    matrix = matrix.melt(ignore_index=False, var_name="d")
    matrix.index.name = "o"
    matrix.reset_index(inplace=True)
    return matrix<|MERGE_RESOLUTION|>--- conflicted
+++ resolved
@@ -193,7 +193,6 @@
 
 
 ##### FUNCTIONS #####
-<<<<<<< HEAD
 def translate_matrix(matrix: pd.DataFrame,
                      lookup: pd.DataFrame,
                      lookup_cols: Tuple[str, str],
@@ -202,21 +201,8 @@
                      split_column: str = None,
                      aggregation_method: str = "sum",
                      weights: pd.DataFrame = None,
-                     check_total: bool = True
+                     check_total: bool = True,
                      ) -> Tuple[pd.DataFrame, pd.DataFrame]:
-=======
-def translate_matrix(
-    matrix: pd.DataFrame,
-    lookup: pd.DataFrame,
-    lookup_cols: Tuple[str, str],
-    square_format: bool = True,
-    zone_cols: Tuple[str, str] = None,
-    split_column: str = None,
-    aggregation_method: str = "sum",
-    weights: pd.DataFrame = None,
-    check_total: bool = True,
-) -> Tuple[pd.DataFrame, pd.DataFrame]:
->>>>>>> 2ddc691a
     """Convert a matrix to a new zone system using given lookup.
 
     Based on the `translate_matrices.translate_matrices` function
