# -*- coding: utf-8 -*-
"""
Created on Mon Jun 29 16:43:09 2020
"""
import os

import normits_demand.demand as demand
import normits_demand.utils.utils as nup

class TravelMarketSynthesiser(demand.NormitsDemand):

    def __init__(
            self,
            config_path,
            param_file):
        super().__init__(config_path,
                         param_file)

        # Set top level model folder
        model_path = os.path.join(
            self.run_folder,
            self.params['model_zoning'],
            self.params['iteration'])

        # Set production path
        production_path = os.path.join(
            model_path,
            'Production Outputs')

        # Set attraction path
        attraction_path = os.path.join(
            model_path,
            'Attraction Outputs')

        # Production import path
        hb_p_import_path = (
                production_path +
                'hb_productions_' +
                self.params['model_zoning'].lower() +
                '.csv')
        hb_a_import_path = (
                attraction_path +
                self.params['model_zoning'].lower() +
                '_hb_attractions.csv')

        nhb_p_import_path = (
                production_path +
                'nhb_productions_' +
                self.params['model_zoning'].lower() +
                '.csv')
        nhb_a_import_path = (
                attraction_path +
                self.params['model_zoning'].lower() +
                '_nhb_attractions.csv')

        # Create project folders
        distribution_path = os.path.join(
            model_path,
            'Distribution Outputs')
        nup.create_folder(distribution_path, chDir=False)

        reports = os.path.join(
            distribution_path,
            'Logs & Reports')
        nup.create_folder(reports)

        external_export = os.path.join(
            distribution_path,
            '/External Distributions')
        nup.create_folder(external_export)

        non_dist_out = os.path.join(
            distribution_path,
            '/24hr Non Dist Matrices')
        nup.create_folder(non_dist_out)

        # Compile into import and export
        self.tms_in = {
            'hb_p': hb_p_import_path,
            'hb_a': hb_a_import_path,
            'nhb_p': nhb_p_import_path,
            'nhb_a': nhb_a_import_path}

        self.tms_out = {
            'p': production_path,
            'a': attraction_path,
            'external': external_export,
            'non_dist': non_dist_out,
            'reports': reports}

        # BACKLOG: Check for init params or else make them

    # BACKLOG: PA to OD handling here?
    """
    Sets paths for imports to be set as variables.
    Creates project folders.

    Parameters
    ----------
    file_drive = 'Y:/':
        Name of root drive to do work on. Defaults to TfN Y drive.

    model_name:
        Name of model as string. Should be same as model descriptions.

    iteration:
        Current iteration of model. Defaults to global default.

    Returns
    ----------
    [0] imports:
        Paths to all Synthesiser import parameters.

    [1] exports:
        Paths to all Synthesiser output parameters

    # Set base dir
    home_path = os.path.join(file_drive, 'NorMITs Synthesiser')

    # Set synth import folder
    import_path = os.path.join(home_path, 'import')

    # Set top level model folder, leave the slash on
    model_path = os.path.join(home_path,
                              model_name,
                              iteration)
    model_path += os.path.sep

    # Set model lookups location
    model_lookup_path = os.path.join(home_path,
                                     model_name,
                                     'Model Zone Lookups')

    # Set production path, leave slash on
    production_path = os.path.join(model_path, 'Production Outputs')
    production_path += os.path.sep

    # Set production path
    production_path = (model_path +
                       'Production Outputs/')

    # Set attraction path
    attraction_path = (model_path +
                     'Attraction Outputs/')

    # Production import path
    if trip_origin =='hb':
        p_import_path = (production_path +
                         model_name.lower() +
                         '_hb_internal_productions.csv')
        a_import_path = (attraction_path +
                         model_name.lower() +
                         '_hb_internal_attractions.csv')
    elif trip_origin == 'nhb':
        p_import_path = (production_path +
                         model_name.lower() +
                         '_nhb_internal_productions.csv')
        a_import_path = (attraction_path +
                         model_name.lower() +
                         '_nhb_internal_attractions.csv')
    # Raise user warning if no productions by this name
    if not os.path.exists(p_import_path):
        warnings.warn('No productions in folder.' +
                      'Check path or run production model')

    # Raise user warning if no productions by this name
    if not os.path.exists(a_import_path):
        warnings.warn('No attractions in folder.' +
                      'Check path or run attraction model')

    # Create project folders
    distribution_path = os.path.join(model_path, 'Distribution Outputs')
    nup.create_folder(distribution_path, chDir=False)

    fusion_path = os.path.join(model_path, 'Fusion Outputs')
    nup.create_folder(fusion_path, chDir=False)

    pcu_path = os.path.join(model_path, 'PCU Outputs')
    nup.create_folder(pcu_path)

    # Set distribution outputs (synthetic)
    reports = os.path.join(distribution_path, 'Logs & Reports')
    nup.create_folder(reports)

    summary_matrix_export = os.path.join(distribution_path, '24hr PA Distributions')
    nup.create_folder(summary_matrix_export)

    cjtw_hb_export = os.path.join(distribution_path, 'Cjtw PA Distributions')
    nup.create_folder(cjtw_hb_export)

    external_export = os.path.join(distribution_path, 'External Distributions')
    nup.create_folder(external_export)

    bin_export = os.path.join(distribution_path, 'Trip Length Distributions')
    nup.create_folder(bin_export)

    pa_export = os.path.join(distribution_path, 'PA Matrices')
    nup.create_folder(pa_export)

    pa_export_24 = os.path.join(distribution_path, 'PA Matrices 24hr')
    nup.create_folder(pa_export_24)

    arrival_export = os.path.join(distribution_path, 'D Arrivals')
    nup.create_folder(arrival_export)

    od_export = os.path.join(distribution_path, 'OD Matrices')
    nup.create_folder(od_export)

    me_export = os.path.join(distribution_path, 'PostME OD Matrices')
    nup.create_folder(me_export)

    compiled_pa_export = os.path.join(distribution_path, 'Compiled PA Matrices')
    nup.create_folder(compiled_pa_export)

    compiled_od_export = os.path.join(distribution_path, 'Compiled OD Matrices')
    nup.create_folder(compiled_od_export)

    # Set fusion exports
    fusion_summary_export = os.path.join(fusion_path, '24hr Fusion PA Distributions')
    nup.create_folder(fusion_summary_export)

    fusion_pa_export = os.path.join(fusion_path, 'Fusion PA Matrices')
    nup.create_folder(fusion_pa_export)

    fusion_od_export = os.path.join(fusion_path, 'Fusion OD Matrices')
    nup.create_folder(fusion_od_export)

    pcu_od_export = os.path.join(pcu_path, 'PCU OD Matrices')
    nup.create_folder(pcu_od_export)

    compiled_fusion_pa_export = os.path.join(fusion_path, 'Compiled Fusion PA Matrices')
    nup.create_folder(compiled_fusion_pa_export)

    compiled_fusion_od_export = os.path.join(fusion_path, 'Compiled Fusion OD Matrices')
    nup.create_folder(compiled_fusion_od_export)

    # Compile into import and export
    imports = {'imports': import_path,
               'lookups': model_lookup_path,
               'production_import': p_import_path,
               'attraction_import': a_import_path}

    exports = {'production_export': production_path,
               'attraction_export': attraction_path,
               'reports': reports,
               'summaries': summary_matrix_export,
               'cjtw': cjtw_hb_export,
               'external': external_export,
               'tld': bin_export,
               'pa': pa_export,
               'pa_24': pa_export_24,
               'od_export': od_export,
               'arrival_export': arrival_export,
               'me_export': me_export,
               'c_pa_export': compiled_pa_export,
               'c_od_export': compiled_od_export,
               'fusion_summaries': fusion_summary_export,
               'fusion_pa_export': fusion_pa_export,
               'fusion_od_export': fusion_od_export,
               'pcu_od_export': pcu_od_export,
               'c_fusion_pa_export': compiled_fusion_pa_export,
               'c_fusion_od_export': compiled_fusion_od_export}

<<<<<<< HEAD
    def __init__(self,
                 config_path = 'Y:/NorMITs Synthesiser/config/',
                 params_file = 'norms_params_sheet_i6.xlsx'):
        """
        """
        # Set config path
        self.config_path = config_path
        # Import lookup requirements
        self.input_reqs = pd.read_csv(os.path.join(config_path,
                                                   'input_reqs.csv'),
                                      squeeze = True)

        # Import and parse run parameters
        param_path = os.path.join(config_path, params_file)
        self.param_path = param_path

        if '.csv' in param_path:
            params = pd.read_csv(param_path,
                                 skiprows=1,
                                 index_col='param_index')
        else:
            params = pd.read_excel(param_path,
                                   skiprows=1,
                                   index_col='param_index',
                                   engine='openpyxl')

        param_dict = {}
        for index, row in params.iterrows():
            param_name = str(row['param_name']).lower().replace(' ','_')
            param_dat = row['param']
    
            if ',' in str(param_dat):
                param_dat = list(param_dat.replace(' ','').split(','))
    
            # Handle booleans
            if param_dat == 'TRUE':
                param_dat = True
            elif param_dat == 'FALSE':
                param_dat = False
    
            # Handle Nones
            if param_dat == 'None':
                param_dat = None
            elif param_dat == 'nan':
                param_dat = None
    
            param_dict.update({param_name:param_dat})
            
        self.params = param_dict

        mlz_folder = 'Model Zone Lookups'
        import_folder = 'import'

        self.run_folder = os.path.join(
            self.params['base_directory'],
            self.params['model_name'])
        # Index existing lookups
        self.lookup_folder = os.path.join(
            self.params['base_directory'],
            self.params['model_name'],
            mlz_folder)
        self.import_folder = os.path.join(
            self.params['base_directory'],
            import_folder)

        # Build run order from input params
        run_dict = {}
        run_dict.update({'hb_p_run':''})
        run_dict.update({'hb_a_run':''})
        run_dict.update({'nhb_a_run':''})
        run_dict.update({'nhb_p_run':''})

        self.run_dict = run_dict

    def audit_params(self):
        """
        Function to take the config dict derived from param import and check
        that it's all going to work.
    
        Takes:
        param_dict:
            Dictionary of params from get_params
    
        Returns:
        status:
            True or False. Model ready to run.
        """
        # BACKLOG: Needs to be filled out
        if self.params:
            status = True
        else:
            status = False
    
        return(status)

    def lookup_audit(self,
                     run_missing = True):
        """
        Go through config list of lookups and config data required to run model
    
        Takes:
        lookup_folder:
            Model lookup folder, should take the 'Model Zone Lookups' path as str
        lookup_list_path:
            Path to lookup list of required lookups/data for run. From config.
        """
        lookup_list = self.input_reqs

        conts = os.listdir(self.lookup_folder)

        pass_status = True

        pass_dict = {}
        for l in lookup_list:
            if len([x for x in conts if l in x]) > 0:
                exists = True
            else:
                if run_missing == True:
                    if self.run_lookup(l):
                        exists = True
                    else:
                        exists = False
                        print(l + ' run failed')

                # Change pass status - need them all!
                pass_status = False
            pass_dict.update({l:exists})
    
        return(pass_status, pass_dict)

    def run_lookup(self, lookup):
        """
        ['cjtw',
         'msoa_pop_weighted',
         'msoa_emp_weighted',
         'internal_area',
         'external_area',
         'init_params_hb',
         'init_params_nhb',
         'pa_matrix_params',
         'od_matrix_params',
         'ie_factors',
         'tlb']
        All of the information to do this comprehensively is in the object.
        """
        status = False

        return status

    def project_check(self):
        """
        
        """
        status = False
        
        run_dict = {}
        
        return status, run_dict
        
    def run(self):
    
        """
        Wrapper function to run TMS start to finish based on specified params.
        """

        # Check status of lookup folder        
        self.lookups = self.lookup_audit()

        # BACKLOG: Project status
        self.project_status = self.project_check()
        
        """
        ni6 = TravelMarketSynthesiser()

        hb_p = pm.ProductionModel(
            model_name = ni6.params['model_name'].lower(),
            build_folder = ni6.run_folder,
            iteration = ni6.params['iteration'],
            trip_origin = 'hb',
            input_zones = 'msoa',
            output_zones = ni6.params['model_name'].lower(),
            import_folder = ni6.import_folder,
            model_folder = ni6.lookup_folder,
            output_segments = ni6.params['hb_trip_end_segmentation'],
            lu_path = ni6.params['land_use_path'],
            trip_rates = ni6.params['hb_trip_rates'],
            time_split = ni6.params['hb_time_split'],
            ave_time_split = ni6.params['hb_ave_time_split'],
            mode_split = ni6.params['hb_mode_split'],
            ntem_control = ni6.params['production_ntem_control'],
            ntem_path = ni6.params['ntem_control_path'],
            k_factor_control = ni6.params['production_k_factor_control'],
            k_factor_path = ni6.params['production_k_factor_path'],
            export_msoa = False,
            export_uncorrected = False,
            export_target = True)

        a = am.AttractionModel(
            model_name = ni6.params['model_name'].lower(),
            build_folder = ni6.run_folder,
            iteration = ni6.params['iteration'],
            input_zones = 'msoa',
            output_zones = ni6.params['model_zoning'].lower(),
            import_folder = ni6.import_folder,
            model_folder = ni6.lookup_folder,
            output_segments = ni6.params['hb_trip_end_segmentation'],
            attractions_name = ni6.params['attractions_name'],
            attraction_weights = ni6.params['attraction_weights'],
            attraction_mode_split = ni6.params['attraction_mode_split']
            ntem_control = ni6.params['attraction_ntem_control'],
            ntem_path = ni6.params['ntem_control_path'],
            k_factor_control = ni6.params['production_k_factor_control'],
            k_factor_path = ni6.params['production_k_factor_path'],
            export_msoa = ni6.params['export_msoa'],
            export_lad = ni6.params['export_lad'],
            export_uncorrected = ni6.params['export_uncorrected'],
            export_target = ni6.params['export_model_zoning'])
        
        nhb_p = pm.ProductionModel(
            model_name = ni6.params['model_name'].lower(),
            build_folder = ni6.run_folder,
            iteration = ni6.params['iteration'],
            trip_origin = 'nhb',
            input_zones = 'msoa',
            output_zones = ni6.params['model_zoning'].lower(),
            import_folder = ni6.import_folder,
            model_folder = ni6.lookup_folder,
            output_segments = ni6.params['nhb_trip_end_segmentation'],
            trip_rates = ni6.params['nhb_trip_rates'],
            time_splits = ni6.params['nhb_time_splits'],
            mode_splits = ni6.params['nhb_mode_splits'],
            ntem_control = ni6.params['production_ntem_control'],
            ntem_path = ni6.params['ntem_control_path'],
            k_factor_control = ni6.params['production_k_factor_control'],
            k_factor_path = ni6.params['production_k_factor_path'],
            export_msoa = ni6.params['export_msoa'],
            export_lad = ni6.params['export_lad'],
            export_uncorrected = ni6.params['export_uncorrected'],
            export_target = ni6.params['export_model_zoning'])

        """

        # Initialise production model run
        hb_p = pm.ProductionModel(
            model_name = self.params['model_name'].lower(),
            build_folder = self.run_folder,
            iteration = self.params['iteration'],
            trip_origin = 'hb',
            input_zones = 'msoa',
            output_zones = self.params['model_zoning'].lower(),
            import_folder = self.import_folder,
            model_folder = self.lookup_folder,
            output_segments = self.params['hb_trip_end_segmentation'],
            lu_path = self.params['land_use_path'],
            trip_rates = self.params['hb_trip_rates'],
            time_splits = self.params['hb_time_splits'],
            mode_splits = self.params['hb_mode_splits'],
            ntem_control = self.params['production_ntem_control'],
            ntem_path = self.params['ntem_control_path'],
            k_factor_control = self.params['production_k_factor_control'],
            k_factor_path = self.params['production_k_factor_path'],
            export_msoa = self.params['export_msoa'],
            export_lad = self.params['export_lad'],
            export_uncorrected = self.params['export_uncorrected'],
            export_target = self.params['export_model_zoning'])

        hb_p_out = hb_p.run_hb()
        # Update run dict
        self.run_dict.update({'hb_p_run':hb_p_out[0]})

        # Run attraction model - does hb & nhb
        a = am.AttractionModel(
            model_name = self.params['model_name'].lower(),
            build_folder = self.run_folder,
            iteration = self.params['iteration'],
            input_zones = 'msoa',
            output_zones = self.params['model_zoning'].lower(),
            import_folder = self.input_folder,
            model_folder = self.lookup_folder,
            output_segments = self.params['hb_trip_end_segmentation'],
            attractions_name = self.params['attractions_name'],
            attraction_weights = self.params['attraction_weights'],
            attraction_mode_split = self.params['attraction_mode_split'],
            ntem_control = self.params['attraction_ntem_control'],
            ntem_path = self.params['ntem_control_path'],
            k_factor_control = self.params['production_k_factor_control'],
            k_factor_path = self.params['production_k_factor_path'],
            export_msoa = self.params['export_msoa'],
            export_lad = self.params['export_lad'],
            export_uncorrected = self.params['export_uncorrected'],
            export_target = self.params['export_model_zoning'])

        a_out = a.run()
        # Update run dict
        self.run_dict.update({'hb_a_run':a_out[0][0]})
        self.run_dict.update({'nhb_a_run':a_out[0][1]})

        # Run nhb production model
        nhb_p = pm.ProductionModel(
            model_name = self.params['model_name'].lower(),
            build_folder = self.run_folder,
            iteration = self.params['iteration'],
            trip_origin = 'nhb',
            input_zones = 'msoa',
            output_zones = self.params['model_zoning'].lower(),
            import_folder = self.import_folder,
            model_folder = self.lookup_folder,
            output_segments = self.params['nhb_trip_end_segmentation'],
            trip_rates = self.params['nhb_trip_rates'],
            time_splits = self.params['nhb_time_splits'],
            mode_splits = self.params['nhb_mode_splits'],
            production_vector = self.run_dict['hb_p_run'],
            attraction_vector = self.run_dict['hb_a_run'],
            ntem_control = self.params['production_ntem_control'],
            ntem_path = self.params['ntem_control_path'],
            k_factor_control = self.params['production_k_factor_control'],
            k_factor_path = self.params['production_k_factor_path'],
            export_msoa = self.params['export_msoa'],
            export_lad = self.params['export_lad'],
            export_uncorrected = self.params['export_uncorrected'],
            export_target = self.params['export_model_zoning'])

        nhb_p.run_nhb() 

        # TODO: LA PA report for external output
        # Run HB external model
        ext_hb = em.ExternalModel(file_drive = params['base_directory'],
                                  model_name = params['model_name'],
                                  iteration = params['iteration'],
                                  tlb_area = 'gb',
                                  segmentation = 'tfn',
                                  distribution_segments = params['hb_distribution_segments'],
                                  trip_origin = 'hb',
                                  cost_type = '24hr',
                                  export_ext_modes = [],
                                  export_non_dist_modes = ['6'])
        ext_hb.run()

        # Run NHB external model
        ext_nhb = em.ExternalModel(file_drive = params['base_directory'],
                                   model_name = params['model_name'],
                                   iteration = params['iteration'],
                                   tlb_area = 'gb',
                                   segmentation = 'tfn',
                                   distribution_segments = params['nhb_distribution_segments'],
                                   trip_origin = 'nhb',
                                   cost_type = 'tp',
                                   export_ext_modes = [],
                                   export_non_dist_modes = ['6'])
        ext_nhb.run()
    
        # Run distribution model for hb
        # TODO: flexible trip length band building, or at least pathing
    
        # Will also run external model
        # TODO: Move path building out of DM function, make part of class
        # TODO: Specify distribution method, or try both.

        int_hb = dm.DistributionModel(
            model_name = params['model_name'],
            iteration = params['iteration'],
            tlb_area = 'north',
            segmentation = 'tfn',
            distribution_segments = params['hb_distribution_segments'],
            dist_function = 'ln',
            trip_origin = 'hb',
            cost_type = '24hr',
            furness_loops=1999,
            fitting_loops=100,
            iz_cost_infill = .5,
            export_modes = params['output_modes'],
            echo=True,
            mp_threads = -1)

        int_hb.run()

        int_nhb = dm.DistributionModel(
            model_name = params['model_name'],
            iteration = params['iteration'],
                      tlb_area = 'north',
                                       segmentation = 'tfn',
                                       distribution_segments = params['nhb_distribution_segments'],
                                       dist_function = 'ln',
                                       trip_origin = 'nhb',
                                       cost_type = 'tp',
                                       furness_loops=1999,
                                       fitting_loops=100,
                                       iz_cost_infill = .5,
                                       export_modes = params['output_modes'],
                                       echo=True,
                                       mp_threads = -1)
        int_nhb.run()
 
        # BUILD INTERNAL 24HR PA BY MODE
        # get all zone movements for OD conversion
    
        # Definitions from dm calls
    
        # TODO: Specify import export folders

        # Compile tp pa
        pa2od.build_tp_pa(file_drive = params['base_directory'],
                          model_name = params['model_name'],
                          iteration = params['iteration'],
                          distribution_segments = params['hb_output_segments'],
                          internal_input = 'synthetic',
                          external_input = 'synthetic',
                          write_modes = [3],
                          arrivals = False,
                          write = True)
    
        # *Compile tp pa @ 24hr
        pa2od.build_tp_pa(file_drive = params['base_directory'],
                          model_name = params['model_name'],
                          iteration = params['iteration'],
                          distribution_segments =params['hb_output_segments'],
                          internal_input = 'synthetic',
                          external_input = 'synthetic',
                          write_modes = [3],
                          arrivals = False,
                          export_24hr = True,
                          write = True)
    
        # Build any non dist tps as required
        pa2od.build_tp_pa(file_drive = params['base_directory'],
                          model_name = params['model_name'],
                          iteration = params['iteration'],
                          distribution_segments =params['hb_output_segments'],
                          internal_input = 'non_dist',
                          external_input = 'non_dist',
                          write_modes = [6],
                          arrivals = False,
                          export_24hr = False,
                          write = True)

        # TODO: Run new segment split function
        import_folder = 'Y:/NorMITs Synthesiser/Noham/iter8c/Distribution Outputs/PA Matrices'
        target_tld_folder = 'Y:/NorMITs Synthesiser/import/trip_length_bands/north/enhanced_segments'
        # TODO: Using single tld for whole country - run North and GB and compare
        base_hb_productions = 'Y:/NorMITs Synthesiser/Noham/iter8c/Production Outputs/hb_productions_noham.csv'
        base_nhb_productions = 'Y:/NorMITs Synthesiser/Noham/iter8c/Production Outputs/nhb_productions_noham.csv'
        base_hb_attractions = 'Y:/NorMITs Synthesiser/Noham/iter8c/Attraction Outputs/noham_hb_attractions.csv'
        base_nhb_attractions = 'Y:/NorMITs Synthesiser/Noham/iter8c/Attraction Outputs/noham_nhb_attractions.csv'
        export_folder = 'Y:/NorMITs Synthesiser/Noham/iter8c/Distribution Outputs/Segmented Distributions'
        #lookup_folder = 'Y:/NorMITs Synthesiser/Noham/Model Zone Lookups'
        # replaced above lookup_folder with NoRMS model zone lookups path
        lookup_folder = 'Y:/NorMITs Synthesiser/Norms/Model Zone Lookups'
    
        base_productions_path = base_hb_productions
        base_attractions_path = base_hb_attractions
    
        sd.disaggregate_segments(import_folder,
                                 target_tld_folder,
                                 base_productions_path,
                                 base_attractions_path,
                                 export_folder,
                                 lookup_folder,
                                 aggregate_surplus_segments = True,
                                 rounding = 5,
                                 trip_origin = 'hb',
                                 iz_infill = 0.5,
                                 furness_loops = 1999,
                                 mp_threads = -1)
    
        base_productions_path = base_nhb_productions
        base_attractions_path = base_nhb_attractions
    
        sd.disaggregate_segments(import_folder,
                                 target_tld_folder,
                                 base_productions_path,
                                 base_attractions_path,
                                 export_folder,
                                 lookup_folder,
                                 aggregate_surplus_segments = True,
                                 rounding = 5,
                                 trip_origin = 'nhb',
                                 tp='tp',
                                 iz_infill = 0.5,
                                 furness_loops = 1999,
                                 mp_threads = -1)
    
        if not params['rail_fusion']:
        # Build OD
            od_audit = pa2od.build_od(file_drive = params['base_directory'],
                                      model_name = params['model_name'],
                                      iteration = params['iteration'],
                                      distribution_segments = params['hb_output_segments'],
                                      internal_input = 'synthetic',
                                      external_input = 'synthetic',
                                      phi_type = 'fhp_tp',
                                      export_modes = [3],
                                      write = True)
    
            # Export other modes from non-compiled
            pa2od.build_od(file_drive = params['base_directory'],
                                      model_name = params['model_name'],
                                      iteration = params['iteration'],
                                      distribution_segments = params['hb_output_segments'],
                                      internal_input = 'non_dist',
                                      external_input = 'non_dist',
                                      phi_type = 'fhp_tp',
                                      export_modes = [6], # Define as parameter
                                      write = True)
    
            print(od_audit)
    
            pa2od.compile_nhb_pa(file_drive = params['base_directory'],
                                 model_name = params['model_name'],
                                 iteration = params['iteration'],
                                 distribution_segments = ['p','m','tp'],
                                 internal_input = 'synthetic',
                                 external_input = 'synthetic',
                                 export_modes = [3],
                                 write = True)
    
            # TODO: This needs some attention to work with non-dist segs
            pa2od.compile_nhb_pa(file_drive = params['base_directory'],
                                 model_name = params['model_name'],
                                 iteration = params['iteration'],
                                 distribution_segments = ['p','m','tp'],
                                 internal_input = 'non_dist',
                                 external_input = 'non_dist',
                                 export_modes = [1,2,5],
                                 write = True)
    
            # Copy across and rename pa
            # TODO: Should do these at the start and have as references
            pa_folder = od_folder = os.path.join(params['base_directory'],
                                                 'NorMITs Synthesiser',
                                                 params['model_name'],
                                                 params['iteration'],
                                                 'Distribution Outputs',
                                                 'PA Matrices')
    
            od_folder = os.path.join(params['base_directory'],
                                                 'NorMITs Synthesiser',
                                                 params['model_name'],
                                                 params['iteration'],
                                                 'Distribution Outputs',
                                                 'OD Matrices')
    
            nhb_pa = [x for x in [x for x in os.listdir(
            pa_folder) if '.csv' in x] if 'nhb' in x]
    
            for nhb_mat in nhb_pa:
                od_mat = nhb_mat.replace('pa', 'od')
                od_out = pd.read_csv(os.path.join(pa_folder, nhb_mat))
                print(od_mat)
                od_out.to_csv(os.path.join(od_folder, od_mat), index=False)
    
            # Run reports
            ra.distribution_report(params['base_directory'],
                                   params['model_name'],
                                   params['iteration'],
                                   params['hb_output_segments'],
                                   distributions = 'Distribution Outputs/OD Matrices',
                                   matrix_format = 'wide',
                                   report_tp = '24hr',
                                   internal_reports = True,
                                   write = True)
    
            # PA distribution reports (production audit)
            # TODO: Get to work with new outputs
            ra.distribution_report(params['base_directory'],
                                   params['model_name'],
                                   params['iteration'],
                                   params['hb_output_segments'],
                                   distributions = 'Distribution Outputs/PA Matrices',
                                   matrix_format = 'wide',
                                   report_tp = '24hr',
                                   internal_reports = True,
                                   write = True)
    
            # Import compilation params
            pa_compilation_params, od_compilation_params = nup.get_compilation_params(lookup_folder)
    
            if params['compile_pa']:
                compiled_pa_matrices = nup.compile_pa(o_paths['pa'],
                                                      (i_paths['lookups'] +
                                                       '/' +
                                                       pa_compilation_params)) # Split time = true
    
                # Export compiled PA
                for mat in compiled_pa_matrices:
                    for key,value in mat.items():
                        print(key)
                        c_pa_out = (o_paths['c_pa_export'] +
                                    '/'+
                                    key +
                                    '.csv')
                        value.to_csv(c_pa_out, index=False)
    
                # Reports on compiled PA and OD
                ra.distribution_report(params['base_directory'],
                                       params['model_name'],
                                       params['iteration'],
                                       ['p', 'm', 'ca'],
                                       distributions = 'Distribution Outputs/Compiled PA Matrices',
                                       matrix_format = 'long',
                                       report_tp = 'tp',
                                       internal_reports = False,
                                       write = True)
    
            # TODO: Export factors
            # TODO: Export from function
            if params['compile_od']:
                compiled_od_matrices = nup.compile_od(
                        od_folder = os.path.join(params['base_directory'],
                                                 'NorMITs Synthesiser',
                                                 params['model_name'],
                                                 params['iteration'],
                                                 'Distribution Outputs',
                                                 'OD Matrices'),
                        write_folder = os.path.join(params['base_directory'],
                                                 'NorMITs Synthesiser',
                                                 params['model_name'],
                                                 params['iteration'],
                                                 'Distribution Outputs',
                                                 'Compiled OD Matrices'),
                        compile_param_path = os.path.join(lookup_folder,
                                                          params['model_name'].lower() +
                                                          '_od_matrix_params.csv'),
                        build_factor_pickle = True)
    
                # Build compiled od for non dist segs
                # TODO: if statement
                nup.compile_od(
                        od_folder = os.path.join(params['base_directory'],
                                                 'NorMITs Synthesiser',
                                                 params['model_name'],
                                                 params['iteration'],
                                                 'Distribution Outputs',
                                                 'OD Matrices Non Dist'),
                                                 write_folder = 'C:/Users/genie/Documents/Nelum frh', # Write fast
                                                         compile_param_path = os.path.join(
                                                                 lookup_folder,
                                                                 params['model_name'].lower() +
                                                                 '_non_dist_od_frh_matrix_params.csv'),
                                                                 build_factor_pickle = False)
    
                # Run audit on compiled OD
                ra.distribution_report(params['base_directory'],
                                       params['model_name'],
                                       params['iteration'],
                                       params['hb_output_segments'],
                                       distributions = 'Distribution Outputs/Compiled OD Matrices',
                                       matrix_format = 'wide',
                                       report_tp = 'tp',
                                       internal_reports = False,
                                       write = True)
    
            # *Translate trips to vehicles
    
            # Export should be:
            os.path.join(params['base_directory'],
                                                 'NorMITs Synthesiser',
                                                 params['model_name'],
                                                 params['iteration'],
                                                 'PCU Outputs',
                                                 'PCU OD Matrices')
    
    
            # Convert to vehicles
            if params['vehicle_demand']:
                vo.people_vehicle_conversion(mat_import = os.path.join(params['base_directory'],
                                                 'NorMITs Synthesiser',
                                                 params['model_name'],
                                                 params['iteration'],
                                                 'Distribution Outputs',
                                                 'Compiled OD Matrices'),
                                             mat_export = 'D:/',
                                             mode = '3',
                                             method = 'to_vehicles',
                                             hourly_average = True,
                                             out_format = 'long',
                                             rounding_factor = None,
                                             header = False,
                                             write = True)
                # TODO: add 3 sectore report call
    
        elif params['rail_fusion']:
    
            # Run fusion engine integration
            # TODO: Call rail fusion
    
            # TODO:
            # Filter init_params to rail only
            rail_hb_init_params = init_params.copy()
            rail_hb_init_params = rail_hb_init_params[rail_hb_init_params['m']==6]
    
            if pa2od.build_tp_pa(params['hb_output_segments'],
                                 rail_hb_init_params,
                                 model_name,
                                 productions,
                                 internal_import = o_paths['fusion_summaries'],
                                 external_import = o_paths['external'],
                                 pa_export = 'D:/NorMITs Synthesiser/',
                                 write_modes = [6],
                                 arrivals = False,
                                 write = True):
                print('Transposed PA to tp PA')
    
            # Do nhb TP
            # 24hr OD to TP OD for NHB
            if pa2od.build_tp_pa(['p', 'm'],
                                 nhb_rail_init_params,
                                 model_name,
                                 nhb_productions,
                                 internal_import = o_paths['fusion_summaries'],
                                 external_import = o_paths['external'],
                                 pa_export = 'D:/NorMITs Synthesiser/',
                                 write_modes = [6],
                                 arrivals = False,
                                 write = True):
                print('Transposed NHB PA to tp PA and OD')
            else:
                raise ValueError('TP PA failed')
    
            # Build fusion OD
            fusion_od_audit = pa2od.build_od(params['hb_output_segments'],
                                             model_name,
                                             rail_hb_init_params,
                                             input_folder = o_paths['fusion_pa_export'],
                                             output_folder = 'D:/NorMITs Synthesiser/OD',
                                             phi_type = 'fhp_tp',
                                             export_modes = [6],
                                             write = True)
            print(fusion_od_audit)
    
        # Do NHB manually, copy from PA, rename OD
    
        # Get compilation params
    
        # Compile fusion PA
        if pa_compilation_params is not None:
            compiled_pa_matrices = nup.compile_pa(o_paths['fusion_pa_export'],
                            (i_paths['lookups'] +
                             '/' +
                             pa_compilation_params)) # Split time = true
    
            # Export compiled PA
            for mat in compiled_pa_matrices:
                for key,value in mat.items():
                    print(key)
                    c_pa_out = (o_paths['c_fusion_pa_export'] +
                                '/'+
                                key +
                                '.csv')
                    value.to_csv(c_pa_out, index=False)
    
        # Compile fusion OD
        if od_compilation_params is not None:
    
            compiled_od_matrices = nup.compile_od(o_paths['fusion_od_export'],
                            (i_paths['lookups'] +
                             '/' +
                             od_compilation_params))
    
            for mat in compiled_od_matrices:
                for key,value in mat.items():
                    print(key)
                    c_od_out = (o_paths['c_fusion_od_export'] +
                                '/'+
                                key +
                                '.csv')
                    value = value.sort_values(['o_zone','d_zone']).reset_index(drop=True)
                    value.to_csv(c_od_out, index=False)
    
        ra.distribution_report(params['base_directory'],
                               model_name = params['model_name'],
                               iteration = params['iteration'],
                               model_segments = ['p', 'm', 'ca'],
                               distributions = 'Fusion Outputs/Fusion OD Matrices',
                               matrix_format = 'wide',
                               report_tp = 'tp',
                               internal_reports = True,
                               write = True)
    
        ra.distribution_report(params['base_directory'],
                               model_name = params['model_name'],
                               iteration = params['iteration'],
                               model_segments = ['p', 'm', 'ca'],
                               distributions = 'Fusion Outputs/Compiled Fusion PA Matrices',
                               matrix_format = 'long',
                               report_tp = 'tp',
                               internal_reports = True,
                               write = True)
    
        ra.distribution_report(params['base_directory'],
                               model_name = params['model_name'],
                               iteration = params['iteration'],
                               model_segments = ['p', 'm', 'ca'],
                               distributions = 'Fusion Outputs/Compiled Fusion OD Matrices',
                               matrix_format = 'long',
                               report_tp = 'tp',
                               internal_reports = True,
                               write = True)
    
    
        # TODO: Run od 2 pa from post-me mats

        # Run segment split function
        import_folder = 'Y:/NorMITs Demand/noham/v2_2-EFS_Output/iter1/Matrices/Post-ME Matrices/24hr PA Matrices'
        target_tld_folder = 'Y:/NorMITs Synthesiser/import/trip_length_bands/north/enhanced_segments'
        # TODO: Using single tld for whole country - run North and GB and compare
        base_hb_productions = 'Y:/NorMITs Synthesiser/Noham/iter8c/Production Outputs/hb_productions_noham.csv'
        base_nhb_productions = 'Y:/NorMITs Synthesiser/Noham/iter8c/Production Outputs/nhb_productions_noham.csv'
        base_hb_attractions = 'Y:/NorMITs Synthesiser/Noham/iter8c/Attraction Outputs/noham_hb_attractions.csv'
        base_nhb_attractions = 'Y:/NorMITs Synthesiser/Noham/iter8c/Attraction Outputs/noham_nhb_attractions.csv'
        export_folder = 'Y:/NorMITs Demand/noham/v2_2-EFS_Output/iter1/Matrices/Segmented Post-ME Matrices'
        #lookup_folder = 'Y:/NorMITs Synthesiser/Noham/Model Zone Lookups'
        # replaced above lookup_folder with NoRMS model zone lookups path
        lookup_folder = 'Y:/NorMITs Synthesiser/Norms/Model Zone Lookups'
    
        base_productions_path = base_hb_productions
        base_attractions_path = base_hb_attractions
    
        sd.disaggregate_segments(import_folder,
                                 target_tld_folder,
                                 base_productions_path,
                                 base_attractions_path,
                                 export_folder,
                                 lookup_folder,
                                 aggregate_surplus_segments = True,
                                 rounding = 5,
                                 trip_origin = 'hb',
                                 iz_infill = 0.5,
                                 furness_loops = 1999,
                                 mp_threads = -1)
    
        base_productions_path = base_nhb_productions
        base_attractions_path = base_nhb_attractions
    
        sd.disaggregate_segments(import_folder,
                                 target_tld_folder,
                                 base_productions_path,
                                 base_attractions_path,
                                 export_folder,
                                 lookup_folder,
                                 aggregate_surplus_segments = True,
                                 rounding = 5,
                                 trip_origin = 'nhb',
                                 tp='tp',
                                 iz_infill = 0.5,
                                 furness_loops = 1999,
                                 mp_threads = -1)
    
        return 0
=======
    """
>>>>>>> e37dd60b
<|MERGE_RESOLUTION|>--- conflicted
+++ resolved
@@ -261,855 +261,4 @@
                'c_fusion_pa_export': compiled_fusion_pa_export,
                'c_fusion_od_export': compiled_fusion_od_export}
 
-<<<<<<< HEAD
-    def __init__(self,
-                 config_path = 'Y:/NorMITs Synthesiser/config/',
-                 params_file = 'norms_params_sheet_i6.xlsx'):
-        """
-        """
-        # Set config path
-        self.config_path = config_path
-        # Import lookup requirements
-        self.input_reqs = pd.read_csv(os.path.join(config_path,
-                                                   'input_reqs.csv'),
-                                      squeeze = True)
-
-        # Import and parse run parameters
-        param_path = os.path.join(config_path, params_file)
-        self.param_path = param_path
-
-        if '.csv' in param_path:
-            params = pd.read_csv(param_path,
-                                 skiprows=1,
-                                 index_col='param_index')
-        else:
-            params = pd.read_excel(param_path,
-                                   skiprows=1,
-                                   index_col='param_index',
-                                   engine='openpyxl')
-
-        param_dict = {}
-        for index, row in params.iterrows():
-            param_name = str(row['param_name']).lower().replace(' ','_')
-            param_dat = row['param']
-    
-            if ',' in str(param_dat):
-                param_dat = list(param_dat.replace(' ','').split(','))
-    
-            # Handle booleans
-            if param_dat == 'TRUE':
-                param_dat = True
-            elif param_dat == 'FALSE':
-                param_dat = False
-    
-            # Handle Nones
-            if param_dat == 'None':
-                param_dat = None
-            elif param_dat == 'nan':
-                param_dat = None
-    
-            param_dict.update({param_name:param_dat})
-            
-        self.params = param_dict
-
-        mlz_folder = 'Model Zone Lookups'
-        import_folder = 'import'
-
-        self.run_folder = os.path.join(
-            self.params['base_directory'],
-            self.params['model_name'])
-        # Index existing lookups
-        self.lookup_folder = os.path.join(
-            self.params['base_directory'],
-            self.params['model_name'],
-            mlz_folder)
-        self.import_folder = os.path.join(
-            self.params['base_directory'],
-            import_folder)
-
-        # Build run order from input params
-        run_dict = {}
-        run_dict.update({'hb_p_run':''})
-        run_dict.update({'hb_a_run':''})
-        run_dict.update({'nhb_a_run':''})
-        run_dict.update({'nhb_p_run':''})
-
-        self.run_dict = run_dict
-
-    def audit_params(self):
-        """
-        Function to take the config dict derived from param import and check
-        that it's all going to work.
-    
-        Takes:
-        param_dict:
-            Dictionary of params from get_params
-    
-        Returns:
-        status:
-            True or False. Model ready to run.
-        """
-        # BACKLOG: Needs to be filled out
-        if self.params:
-            status = True
-        else:
-            status = False
-    
-        return(status)
-
-    def lookup_audit(self,
-                     run_missing = True):
-        """
-        Go through config list of lookups and config data required to run model
-    
-        Takes:
-        lookup_folder:
-            Model lookup folder, should take the 'Model Zone Lookups' path as str
-        lookup_list_path:
-            Path to lookup list of required lookups/data for run. From config.
-        """
-        lookup_list = self.input_reqs
-
-        conts = os.listdir(self.lookup_folder)
-
-        pass_status = True
-
-        pass_dict = {}
-        for l in lookup_list:
-            if len([x for x in conts if l in x]) > 0:
-                exists = True
-            else:
-                if run_missing == True:
-                    if self.run_lookup(l):
-                        exists = True
-                    else:
-                        exists = False
-                        print(l + ' run failed')
-
-                # Change pass status - need them all!
-                pass_status = False
-            pass_dict.update({l:exists})
-    
-        return(pass_status, pass_dict)
-
-    def run_lookup(self, lookup):
-        """
-        ['cjtw',
-         'msoa_pop_weighted',
-         'msoa_emp_weighted',
-         'internal_area',
-         'external_area',
-         'init_params_hb',
-         'init_params_nhb',
-         'pa_matrix_params',
-         'od_matrix_params',
-         'ie_factors',
-         'tlb']
-        All of the information to do this comprehensively is in the object.
-        """
-        status = False
-
-        return status
-
-    def project_check(self):
-        """
-        
-        """
-        status = False
-        
-        run_dict = {}
-        
-        return status, run_dict
-        
-    def run(self):
-    
-        """
-        Wrapper function to run TMS start to finish based on specified params.
-        """
-
-        # Check status of lookup folder        
-        self.lookups = self.lookup_audit()
-
-        # BACKLOG: Project status
-        self.project_status = self.project_check()
-        
-        """
-        ni6 = TravelMarketSynthesiser()
-
-        hb_p = pm.ProductionModel(
-            model_name = ni6.params['model_name'].lower(),
-            build_folder = ni6.run_folder,
-            iteration = ni6.params['iteration'],
-            trip_origin = 'hb',
-            input_zones = 'msoa',
-            output_zones = ni6.params['model_name'].lower(),
-            import_folder = ni6.import_folder,
-            model_folder = ni6.lookup_folder,
-            output_segments = ni6.params['hb_trip_end_segmentation'],
-            lu_path = ni6.params['land_use_path'],
-            trip_rates = ni6.params['hb_trip_rates'],
-            time_split = ni6.params['hb_time_split'],
-            ave_time_split = ni6.params['hb_ave_time_split'],
-            mode_split = ni6.params['hb_mode_split'],
-            ntem_control = ni6.params['production_ntem_control'],
-            ntem_path = ni6.params['ntem_control_path'],
-            k_factor_control = ni6.params['production_k_factor_control'],
-            k_factor_path = ni6.params['production_k_factor_path'],
-            export_msoa = False,
-            export_uncorrected = False,
-            export_target = True)
-
-        a = am.AttractionModel(
-            model_name = ni6.params['model_name'].lower(),
-            build_folder = ni6.run_folder,
-            iteration = ni6.params['iteration'],
-            input_zones = 'msoa',
-            output_zones = ni6.params['model_zoning'].lower(),
-            import_folder = ni6.import_folder,
-            model_folder = ni6.lookup_folder,
-            output_segments = ni6.params['hb_trip_end_segmentation'],
-            attractions_name = ni6.params['attractions_name'],
-            attraction_weights = ni6.params['attraction_weights'],
-            attraction_mode_split = ni6.params['attraction_mode_split']
-            ntem_control = ni6.params['attraction_ntem_control'],
-            ntem_path = ni6.params['ntem_control_path'],
-            k_factor_control = ni6.params['production_k_factor_control'],
-            k_factor_path = ni6.params['production_k_factor_path'],
-            export_msoa = ni6.params['export_msoa'],
-            export_lad = ni6.params['export_lad'],
-            export_uncorrected = ni6.params['export_uncorrected'],
-            export_target = ni6.params['export_model_zoning'])
-        
-        nhb_p = pm.ProductionModel(
-            model_name = ni6.params['model_name'].lower(),
-            build_folder = ni6.run_folder,
-            iteration = ni6.params['iteration'],
-            trip_origin = 'nhb',
-            input_zones = 'msoa',
-            output_zones = ni6.params['model_zoning'].lower(),
-            import_folder = ni6.import_folder,
-            model_folder = ni6.lookup_folder,
-            output_segments = ni6.params['nhb_trip_end_segmentation'],
-            trip_rates = ni6.params['nhb_trip_rates'],
-            time_splits = ni6.params['nhb_time_splits'],
-            mode_splits = ni6.params['nhb_mode_splits'],
-            ntem_control = ni6.params['production_ntem_control'],
-            ntem_path = ni6.params['ntem_control_path'],
-            k_factor_control = ni6.params['production_k_factor_control'],
-            k_factor_path = ni6.params['production_k_factor_path'],
-            export_msoa = ni6.params['export_msoa'],
-            export_lad = ni6.params['export_lad'],
-            export_uncorrected = ni6.params['export_uncorrected'],
-            export_target = ni6.params['export_model_zoning'])
-
-        """
-
-        # Initialise production model run
-        hb_p = pm.ProductionModel(
-            model_name = self.params['model_name'].lower(),
-            build_folder = self.run_folder,
-            iteration = self.params['iteration'],
-            trip_origin = 'hb',
-            input_zones = 'msoa',
-            output_zones = self.params['model_zoning'].lower(),
-            import_folder = self.import_folder,
-            model_folder = self.lookup_folder,
-            output_segments = self.params['hb_trip_end_segmentation'],
-            lu_path = self.params['land_use_path'],
-            trip_rates = self.params['hb_trip_rates'],
-            time_splits = self.params['hb_time_splits'],
-            mode_splits = self.params['hb_mode_splits'],
-            ntem_control = self.params['production_ntem_control'],
-            ntem_path = self.params['ntem_control_path'],
-            k_factor_control = self.params['production_k_factor_control'],
-            k_factor_path = self.params['production_k_factor_path'],
-            export_msoa = self.params['export_msoa'],
-            export_lad = self.params['export_lad'],
-            export_uncorrected = self.params['export_uncorrected'],
-            export_target = self.params['export_model_zoning'])
-
-        hb_p_out = hb_p.run_hb()
-        # Update run dict
-        self.run_dict.update({'hb_p_run':hb_p_out[0]})
-
-        # Run attraction model - does hb & nhb
-        a = am.AttractionModel(
-            model_name = self.params['model_name'].lower(),
-            build_folder = self.run_folder,
-            iteration = self.params['iteration'],
-            input_zones = 'msoa',
-            output_zones = self.params['model_zoning'].lower(),
-            import_folder = self.input_folder,
-            model_folder = self.lookup_folder,
-            output_segments = self.params['hb_trip_end_segmentation'],
-            attractions_name = self.params['attractions_name'],
-            attraction_weights = self.params['attraction_weights'],
-            attraction_mode_split = self.params['attraction_mode_split'],
-            ntem_control = self.params['attraction_ntem_control'],
-            ntem_path = self.params['ntem_control_path'],
-            k_factor_control = self.params['production_k_factor_control'],
-            k_factor_path = self.params['production_k_factor_path'],
-            export_msoa = self.params['export_msoa'],
-            export_lad = self.params['export_lad'],
-            export_uncorrected = self.params['export_uncorrected'],
-            export_target = self.params['export_model_zoning'])
-
-        a_out = a.run()
-        # Update run dict
-        self.run_dict.update({'hb_a_run':a_out[0][0]})
-        self.run_dict.update({'nhb_a_run':a_out[0][1]})
-
-        # Run nhb production model
-        nhb_p = pm.ProductionModel(
-            model_name = self.params['model_name'].lower(),
-            build_folder = self.run_folder,
-            iteration = self.params['iteration'],
-            trip_origin = 'nhb',
-            input_zones = 'msoa',
-            output_zones = self.params['model_zoning'].lower(),
-            import_folder = self.import_folder,
-            model_folder = self.lookup_folder,
-            output_segments = self.params['nhb_trip_end_segmentation'],
-            trip_rates = self.params['nhb_trip_rates'],
-            time_splits = self.params['nhb_time_splits'],
-            mode_splits = self.params['nhb_mode_splits'],
-            production_vector = self.run_dict['hb_p_run'],
-            attraction_vector = self.run_dict['hb_a_run'],
-            ntem_control = self.params['production_ntem_control'],
-            ntem_path = self.params['ntem_control_path'],
-            k_factor_control = self.params['production_k_factor_control'],
-            k_factor_path = self.params['production_k_factor_path'],
-            export_msoa = self.params['export_msoa'],
-            export_lad = self.params['export_lad'],
-            export_uncorrected = self.params['export_uncorrected'],
-            export_target = self.params['export_model_zoning'])
-
-        nhb_p.run_nhb() 
-
-        # TODO: LA PA report for external output
-        # Run HB external model
-        ext_hb = em.ExternalModel(file_drive = params['base_directory'],
-                                  model_name = params['model_name'],
-                                  iteration = params['iteration'],
-                                  tlb_area = 'gb',
-                                  segmentation = 'tfn',
-                                  distribution_segments = params['hb_distribution_segments'],
-                                  trip_origin = 'hb',
-                                  cost_type = '24hr',
-                                  export_ext_modes = [],
-                                  export_non_dist_modes = ['6'])
-        ext_hb.run()
-
-        # Run NHB external model
-        ext_nhb = em.ExternalModel(file_drive = params['base_directory'],
-                                   model_name = params['model_name'],
-                                   iteration = params['iteration'],
-                                   tlb_area = 'gb',
-                                   segmentation = 'tfn',
-                                   distribution_segments = params['nhb_distribution_segments'],
-                                   trip_origin = 'nhb',
-                                   cost_type = 'tp',
-                                   export_ext_modes = [],
-                                   export_non_dist_modes = ['6'])
-        ext_nhb.run()
-    
-        # Run distribution model for hb
-        # TODO: flexible trip length band building, or at least pathing
-    
-        # Will also run external model
-        # TODO: Move path building out of DM function, make part of class
-        # TODO: Specify distribution method, or try both.
-
-        int_hb = dm.DistributionModel(
-            model_name = params['model_name'],
-            iteration = params['iteration'],
-            tlb_area = 'north',
-            segmentation = 'tfn',
-            distribution_segments = params['hb_distribution_segments'],
-            dist_function = 'ln',
-            trip_origin = 'hb',
-            cost_type = '24hr',
-            furness_loops=1999,
-            fitting_loops=100,
-            iz_cost_infill = .5,
-            export_modes = params['output_modes'],
-            echo=True,
-            mp_threads = -1)
-
-        int_hb.run()
-
-        int_nhb = dm.DistributionModel(
-            model_name = params['model_name'],
-            iteration = params['iteration'],
-                      tlb_area = 'north',
-                                       segmentation = 'tfn',
-                                       distribution_segments = params['nhb_distribution_segments'],
-                                       dist_function = 'ln',
-                                       trip_origin = 'nhb',
-                                       cost_type = 'tp',
-                                       furness_loops=1999,
-                                       fitting_loops=100,
-                                       iz_cost_infill = .5,
-                                       export_modes = params['output_modes'],
-                                       echo=True,
-                                       mp_threads = -1)
-        int_nhb.run()
- 
-        # BUILD INTERNAL 24HR PA BY MODE
-        # get all zone movements for OD conversion
-    
-        # Definitions from dm calls
-    
-        # TODO: Specify import export folders
-
-        # Compile tp pa
-        pa2od.build_tp_pa(file_drive = params['base_directory'],
-                          model_name = params['model_name'],
-                          iteration = params['iteration'],
-                          distribution_segments = params['hb_output_segments'],
-                          internal_input = 'synthetic',
-                          external_input = 'synthetic',
-                          write_modes = [3],
-                          arrivals = False,
-                          write = True)
-    
-        # *Compile tp pa @ 24hr
-        pa2od.build_tp_pa(file_drive = params['base_directory'],
-                          model_name = params['model_name'],
-                          iteration = params['iteration'],
-                          distribution_segments =params['hb_output_segments'],
-                          internal_input = 'synthetic',
-                          external_input = 'synthetic',
-                          write_modes = [3],
-                          arrivals = False,
-                          export_24hr = True,
-                          write = True)
-    
-        # Build any non dist tps as required
-        pa2od.build_tp_pa(file_drive = params['base_directory'],
-                          model_name = params['model_name'],
-                          iteration = params['iteration'],
-                          distribution_segments =params['hb_output_segments'],
-                          internal_input = 'non_dist',
-                          external_input = 'non_dist',
-                          write_modes = [6],
-                          arrivals = False,
-                          export_24hr = False,
-                          write = True)
-
-        # TODO: Run new segment split function
-        import_folder = 'Y:/NorMITs Synthesiser/Noham/iter8c/Distribution Outputs/PA Matrices'
-        target_tld_folder = 'Y:/NorMITs Synthesiser/import/trip_length_bands/north/enhanced_segments'
-        # TODO: Using single tld for whole country - run North and GB and compare
-        base_hb_productions = 'Y:/NorMITs Synthesiser/Noham/iter8c/Production Outputs/hb_productions_noham.csv'
-        base_nhb_productions = 'Y:/NorMITs Synthesiser/Noham/iter8c/Production Outputs/nhb_productions_noham.csv'
-        base_hb_attractions = 'Y:/NorMITs Synthesiser/Noham/iter8c/Attraction Outputs/noham_hb_attractions.csv'
-        base_nhb_attractions = 'Y:/NorMITs Synthesiser/Noham/iter8c/Attraction Outputs/noham_nhb_attractions.csv'
-        export_folder = 'Y:/NorMITs Synthesiser/Noham/iter8c/Distribution Outputs/Segmented Distributions'
-        #lookup_folder = 'Y:/NorMITs Synthesiser/Noham/Model Zone Lookups'
-        # replaced above lookup_folder with NoRMS model zone lookups path
-        lookup_folder = 'Y:/NorMITs Synthesiser/Norms/Model Zone Lookups'
-    
-        base_productions_path = base_hb_productions
-        base_attractions_path = base_hb_attractions
-    
-        sd.disaggregate_segments(import_folder,
-                                 target_tld_folder,
-                                 base_productions_path,
-                                 base_attractions_path,
-                                 export_folder,
-                                 lookup_folder,
-                                 aggregate_surplus_segments = True,
-                                 rounding = 5,
-                                 trip_origin = 'hb',
-                                 iz_infill = 0.5,
-                                 furness_loops = 1999,
-                                 mp_threads = -1)
-    
-        base_productions_path = base_nhb_productions
-        base_attractions_path = base_nhb_attractions
-    
-        sd.disaggregate_segments(import_folder,
-                                 target_tld_folder,
-                                 base_productions_path,
-                                 base_attractions_path,
-                                 export_folder,
-                                 lookup_folder,
-                                 aggregate_surplus_segments = True,
-                                 rounding = 5,
-                                 trip_origin = 'nhb',
-                                 tp='tp',
-                                 iz_infill = 0.5,
-                                 furness_loops = 1999,
-                                 mp_threads = -1)
-    
-        if not params['rail_fusion']:
-        # Build OD
-            od_audit = pa2od.build_od(file_drive = params['base_directory'],
-                                      model_name = params['model_name'],
-                                      iteration = params['iteration'],
-                                      distribution_segments = params['hb_output_segments'],
-                                      internal_input = 'synthetic',
-                                      external_input = 'synthetic',
-                                      phi_type = 'fhp_tp',
-                                      export_modes = [3],
-                                      write = True)
-    
-            # Export other modes from non-compiled
-            pa2od.build_od(file_drive = params['base_directory'],
-                                      model_name = params['model_name'],
-                                      iteration = params['iteration'],
-                                      distribution_segments = params['hb_output_segments'],
-                                      internal_input = 'non_dist',
-                                      external_input = 'non_dist',
-                                      phi_type = 'fhp_tp',
-                                      export_modes = [6], # Define as parameter
-                                      write = True)
-    
-            print(od_audit)
-    
-            pa2od.compile_nhb_pa(file_drive = params['base_directory'],
-                                 model_name = params['model_name'],
-                                 iteration = params['iteration'],
-                                 distribution_segments = ['p','m','tp'],
-                                 internal_input = 'synthetic',
-                                 external_input = 'synthetic',
-                                 export_modes = [3],
-                                 write = True)
-    
-            # TODO: This needs some attention to work with non-dist segs
-            pa2od.compile_nhb_pa(file_drive = params['base_directory'],
-                                 model_name = params['model_name'],
-                                 iteration = params['iteration'],
-                                 distribution_segments = ['p','m','tp'],
-                                 internal_input = 'non_dist',
-                                 external_input = 'non_dist',
-                                 export_modes = [1,2,5],
-                                 write = True)
-    
-            # Copy across and rename pa
-            # TODO: Should do these at the start and have as references
-            pa_folder = od_folder = os.path.join(params['base_directory'],
-                                                 'NorMITs Synthesiser',
-                                                 params['model_name'],
-                                                 params['iteration'],
-                                                 'Distribution Outputs',
-                                                 'PA Matrices')
-    
-            od_folder = os.path.join(params['base_directory'],
-                                                 'NorMITs Synthesiser',
-                                                 params['model_name'],
-                                                 params['iteration'],
-                                                 'Distribution Outputs',
-                                                 'OD Matrices')
-    
-            nhb_pa = [x for x in [x for x in os.listdir(
-            pa_folder) if '.csv' in x] if 'nhb' in x]
-    
-            for nhb_mat in nhb_pa:
-                od_mat = nhb_mat.replace('pa', 'od')
-                od_out = pd.read_csv(os.path.join(pa_folder, nhb_mat))
-                print(od_mat)
-                od_out.to_csv(os.path.join(od_folder, od_mat), index=False)
-    
-            # Run reports
-            ra.distribution_report(params['base_directory'],
-                                   params['model_name'],
-                                   params['iteration'],
-                                   params['hb_output_segments'],
-                                   distributions = 'Distribution Outputs/OD Matrices',
-                                   matrix_format = 'wide',
-                                   report_tp = '24hr',
-                                   internal_reports = True,
-                                   write = True)
-    
-            # PA distribution reports (production audit)
-            # TODO: Get to work with new outputs
-            ra.distribution_report(params['base_directory'],
-                                   params['model_name'],
-                                   params['iteration'],
-                                   params['hb_output_segments'],
-                                   distributions = 'Distribution Outputs/PA Matrices',
-                                   matrix_format = 'wide',
-                                   report_tp = '24hr',
-                                   internal_reports = True,
-                                   write = True)
-    
-            # Import compilation params
-            pa_compilation_params, od_compilation_params = nup.get_compilation_params(lookup_folder)
-    
-            if params['compile_pa']:
-                compiled_pa_matrices = nup.compile_pa(o_paths['pa'],
-                                                      (i_paths['lookups'] +
-                                                       '/' +
-                                                       pa_compilation_params)) # Split time = true
-    
-                # Export compiled PA
-                for mat in compiled_pa_matrices:
-                    for key,value in mat.items():
-                        print(key)
-                        c_pa_out = (o_paths['c_pa_export'] +
-                                    '/'+
-                                    key +
-                                    '.csv')
-                        value.to_csv(c_pa_out, index=False)
-    
-                # Reports on compiled PA and OD
-                ra.distribution_report(params['base_directory'],
-                                       params['model_name'],
-                                       params['iteration'],
-                                       ['p', 'm', 'ca'],
-                                       distributions = 'Distribution Outputs/Compiled PA Matrices',
-                                       matrix_format = 'long',
-                                       report_tp = 'tp',
-                                       internal_reports = False,
-                                       write = True)
-    
-            # TODO: Export factors
-            # TODO: Export from function
-            if params['compile_od']:
-                compiled_od_matrices = nup.compile_od(
-                        od_folder = os.path.join(params['base_directory'],
-                                                 'NorMITs Synthesiser',
-                                                 params['model_name'],
-                                                 params['iteration'],
-                                                 'Distribution Outputs',
-                                                 'OD Matrices'),
-                        write_folder = os.path.join(params['base_directory'],
-                                                 'NorMITs Synthesiser',
-                                                 params['model_name'],
-                                                 params['iteration'],
-                                                 'Distribution Outputs',
-                                                 'Compiled OD Matrices'),
-                        compile_param_path = os.path.join(lookup_folder,
-                                                          params['model_name'].lower() +
-                                                          '_od_matrix_params.csv'),
-                        build_factor_pickle = True)
-    
-                # Build compiled od for non dist segs
-                # TODO: if statement
-                nup.compile_od(
-                        od_folder = os.path.join(params['base_directory'],
-                                                 'NorMITs Synthesiser',
-                                                 params['model_name'],
-                                                 params['iteration'],
-                                                 'Distribution Outputs',
-                                                 'OD Matrices Non Dist'),
-                                                 write_folder = 'C:/Users/genie/Documents/Nelum frh', # Write fast
-                                                         compile_param_path = os.path.join(
-                                                                 lookup_folder,
-                                                                 params['model_name'].lower() +
-                                                                 '_non_dist_od_frh_matrix_params.csv'),
-                                                                 build_factor_pickle = False)
-    
-                # Run audit on compiled OD
-                ra.distribution_report(params['base_directory'],
-                                       params['model_name'],
-                                       params['iteration'],
-                                       params['hb_output_segments'],
-                                       distributions = 'Distribution Outputs/Compiled OD Matrices',
-                                       matrix_format = 'wide',
-                                       report_tp = 'tp',
-                                       internal_reports = False,
-                                       write = True)
-    
-            # *Translate trips to vehicles
-    
-            # Export should be:
-            os.path.join(params['base_directory'],
-                                                 'NorMITs Synthesiser',
-                                                 params['model_name'],
-                                                 params['iteration'],
-                                                 'PCU Outputs',
-                                                 'PCU OD Matrices')
-    
-    
-            # Convert to vehicles
-            if params['vehicle_demand']:
-                vo.people_vehicle_conversion(mat_import = os.path.join(params['base_directory'],
-                                                 'NorMITs Synthesiser',
-                                                 params['model_name'],
-                                                 params['iteration'],
-                                                 'Distribution Outputs',
-                                                 'Compiled OD Matrices'),
-                                             mat_export = 'D:/',
-                                             mode = '3',
-                                             method = 'to_vehicles',
-                                             hourly_average = True,
-                                             out_format = 'long',
-                                             rounding_factor = None,
-                                             header = False,
-                                             write = True)
-                # TODO: add 3 sectore report call
-    
-        elif params['rail_fusion']:
-    
-            # Run fusion engine integration
-            # TODO: Call rail fusion
-    
-            # TODO:
-            # Filter init_params to rail only
-            rail_hb_init_params = init_params.copy()
-            rail_hb_init_params = rail_hb_init_params[rail_hb_init_params['m']==6]
-    
-            if pa2od.build_tp_pa(params['hb_output_segments'],
-                                 rail_hb_init_params,
-                                 model_name,
-                                 productions,
-                                 internal_import = o_paths['fusion_summaries'],
-                                 external_import = o_paths['external'],
-                                 pa_export = 'D:/NorMITs Synthesiser/',
-                                 write_modes = [6],
-                                 arrivals = False,
-                                 write = True):
-                print('Transposed PA to tp PA')
-    
-            # Do nhb TP
-            # 24hr OD to TP OD for NHB
-            if pa2od.build_tp_pa(['p', 'm'],
-                                 nhb_rail_init_params,
-                                 model_name,
-                                 nhb_productions,
-                                 internal_import = o_paths['fusion_summaries'],
-                                 external_import = o_paths['external'],
-                                 pa_export = 'D:/NorMITs Synthesiser/',
-                                 write_modes = [6],
-                                 arrivals = False,
-                                 write = True):
-                print('Transposed NHB PA to tp PA and OD')
-            else:
-                raise ValueError('TP PA failed')
-    
-            # Build fusion OD
-            fusion_od_audit = pa2od.build_od(params['hb_output_segments'],
-                                             model_name,
-                                             rail_hb_init_params,
-                                             input_folder = o_paths['fusion_pa_export'],
-                                             output_folder = 'D:/NorMITs Synthesiser/OD',
-                                             phi_type = 'fhp_tp',
-                                             export_modes = [6],
-                                             write = True)
-            print(fusion_od_audit)
-    
-        # Do NHB manually, copy from PA, rename OD
-    
-        # Get compilation params
-    
-        # Compile fusion PA
-        if pa_compilation_params is not None:
-            compiled_pa_matrices = nup.compile_pa(o_paths['fusion_pa_export'],
-                            (i_paths['lookups'] +
-                             '/' +
-                             pa_compilation_params)) # Split time = true
-    
-            # Export compiled PA
-            for mat in compiled_pa_matrices:
-                for key,value in mat.items():
-                    print(key)
-                    c_pa_out = (o_paths['c_fusion_pa_export'] +
-                                '/'+
-                                key +
-                                '.csv')
-                    value.to_csv(c_pa_out, index=False)
-    
-        # Compile fusion OD
-        if od_compilation_params is not None:
-    
-            compiled_od_matrices = nup.compile_od(o_paths['fusion_od_export'],
-                            (i_paths['lookups'] +
-                             '/' +
-                             od_compilation_params))
-    
-            for mat in compiled_od_matrices:
-                for key,value in mat.items():
-                    print(key)
-                    c_od_out = (o_paths['c_fusion_od_export'] +
-                                '/'+
-                                key +
-                                '.csv')
-                    value = value.sort_values(['o_zone','d_zone']).reset_index(drop=True)
-                    value.to_csv(c_od_out, index=False)
-    
-        ra.distribution_report(params['base_directory'],
-                               model_name = params['model_name'],
-                               iteration = params['iteration'],
-                               model_segments = ['p', 'm', 'ca'],
-                               distributions = 'Fusion Outputs/Fusion OD Matrices',
-                               matrix_format = 'wide',
-                               report_tp = 'tp',
-                               internal_reports = True,
-                               write = True)
-    
-        ra.distribution_report(params['base_directory'],
-                               model_name = params['model_name'],
-                               iteration = params['iteration'],
-                               model_segments = ['p', 'm', 'ca'],
-                               distributions = 'Fusion Outputs/Compiled Fusion PA Matrices',
-                               matrix_format = 'long',
-                               report_tp = 'tp',
-                               internal_reports = True,
-                               write = True)
-    
-        ra.distribution_report(params['base_directory'],
-                               model_name = params['model_name'],
-                               iteration = params['iteration'],
-                               model_segments = ['p', 'm', 'ca'],
-                               distributions = 'Fusion Outputs/Compiled Fusion OD Matrices',
-                               matrix_format = 'long',
-                               report_tp = 'tp',
-                               internal_reports = True,
-                               write = True)
-    
-    
-        # TODO: Run od 2 pa from post-me mats
-
-        # Run segment split function
-        import_folder = 'Y:/NorMITs Demand/noham/v2_2-EFS_Output/iter1/Matrices/Post-ME Matrices/24hr PA Matrices'
-        target_tld_folder = 'Y:/NorMITs Synthesiser/import/trip_length_bands/north/enhanced_segments'
-        # TODO: Using single tld for whole country - run North and GB and compare
-        base_hb_productions = 'Y:/NorMITs Synthesiser/Noham/iter8c/Production Outputs/hb_productions_noham.csv'
-        base_nhb_productions = 'Y:/NorMITs Synthesiser/Noham/iter8c/Production Outputs/nhb_productions_noham.csv'
-        base_hb_attractions = 'Y:/NorMITs Synthesiser/Noham/iter8c/Attraction Outputs/noham_hb_attractions.csv'
-        base_nhb_attractions = 'Y:/NorMITs Synthesiser/Noham/iter8c/Attraction Outputs/noham_nhb_attractions.csv'
-        export_folder = 'Y:/NorMITs Demand/noham/v2_2-EFS_Output/iter1/Matrices/Segmented Post-ME Matrices'
-        #lookup_folder = 'Y:/NorMITs Synthesiser/Noham/Model Zone Lookups'
-        # replaced above lookup_folder with NoRMS model zone lookups path
-        lookup_folder = 'Y:/NorMITs Synthesiser/Norms/Model Zone Lookups'
-    
-        base_productions_path = base_hb_productions
-        base_attractions_path = base_hb_attractions
-    
-        sd.disaggregate_segments(import_folder,
-                                 target_tld_folder,
-                                 base_productions_path,
-                                 base_attractions_path,
-                                 export_folder,
-                                 lookup_folder,
-                                 aggregate_surplus_segments = True,
-                                 rounding = 5,
-                                 trip_origin = 'hb',
-                                 iz_infill = 0.5,
-                                 furness_loops = 1999,
-                                 mp_threads = -1)
-    
-        base_productions_path = base_nhb_productions
-        base_attractions_path = base_nhb_attractions
-    
-        sd.disaggregate_segments(import_folder,
-                                 target_tld_folder,
-                                 base_productions_path,
-                                 base_attractions_path,
-                                 export_folder,
-                                 lookup_folder,
-                                 aggregate_surplus_segments = True,
-                                 rounding = 5,
-                                 trip_origin = 'nhb',
-                                 tp='tp',
-                                 iz_infill = 0.5,
-                                 furness_loops = 1999,
-                                 mp_threads = -1)
-    
-        return 0
-=======
-    """
->>>>>>> e37dd60b
+    """