--- conflicted
+++ resolved
@@ -1,1370 +1,1367 @@
-# -*- coding: utf-8 -*-
-"""EDGE Replicant process to grow demand."""
-# ## IMPORTS ## #
-# Standard imports
-import logging
-import itertools
-from datetime import datetime
-import pathlib
-
-# Third party imports
-from typing import Tuple
-import pandas as pd
-from tqdm import tqdm
-
-# Local imports
-<<<<<<< HEAD
-# pylint: disable=import-error,wrong-import-position
-# pylint: enable=import-error,wrong-import-position
-from normits_demand.utils import timing
-=======
->>>>>>> 428c49ba
-from normits_demand.utils import file_ops
-from normits_demand.models.forecasting import forecast_cnfg
-from normits_demand.matrices.cube_mat_converter import CUBEMatConverter
-
-# ## CONSTANTS ## #
-LOG = logging.getLogger(__name__)
-
-# ## CLASSES ## #
-
-# ## FUNCTIONS ## #
-
-
-def add_tls2stations_matrix(
-    mx_df: pd.DataFrame,
-    stn_tlc: pd.DataFrame
-) -> pd.DataFrame:
-    """Add station TLCs to the stations matrix.
-
-    Parameters
-    ----------
-    mx_df : pd.DataFrame
-        stn 2 stn matrix dataframe.
-    stn_tlc : pd.DataFrame
-        sttion zone ID to TLC lookup.
-
-    Returns
-    -------
-    mx_df : pd.DataFrame
-        matrix with TLCs.
-
-    """
-    # add TLCs
-    mx_df = mx_df.merge(
-        stn_tlc, how="left", left_on=["from_stn_zone_id"], right_on=["stn_zone_id"]
-    )
-    # keep needed columns
-    mx_df = mx_df[
-        [
-            "from_model_zone_id",
-            "to_model_zone_id",
-            "from_stn_zone_id",
-            "to_stn_zone_id",
-            "userclass",
-            "Distance",
-            "Demand",
-            "STATIONCODE",
-            "STATIONNAME",
-        ]
-    ]
-    # rename column
-    mx_df = mx_df.rename(columns={"STATIONCODE": "O_TLC", "STATIONNAME": "O_StnName"})
-    # add TLCs
-    mx_df = mx_df.merge(
-        stn_tlc, how="left", left_on=["to_stn_zone_id"], right_on=["stn_zone_id"]
-    )
-    # keep needed columns
-    mx_df = mx_df[
-        [
-            "from_model_zone_id",
-            "to_model_zone_id",
-            "from_stn_zone_id",
-            "O_TLC",
-            "O_StnName",
-            "to_stn_zone_id",
-            "STATIONCODE",
-            "STATIONNAME",
-            "userclass",
-            "Distance",
-            "Demand",
-        ]
-    ]
-    # rename column
-    mx_df = mx_df.rename(columns={"STATIONCODE": "D_TLC", "STATIONNAME": "D_StnName"})
-
-    return mx_df
-
-
-def prepare_stn2stn_matrix(
-    demand_mx: pd.DataFrame,
-    irsj_props: pd.DataFrame,
-    dist_mx: pd.DataFrame,
-    stn_tlc: pd.DataFrame,
-    to_home: bool = False,
-) -> pd.DataFrame:
-    """Prepare stn 2 stn matrix with TLCs and distacnes from ij matrix.
-
-    Parameters
-    ----------
-    demand_mx : pd.DataFrame
-        demand matrix dataframe
-    irsj_props : pd.DataFrame
-        iRSj split probabilities dataframe
-    dist_mx : pd.DataFrame
-        stn2stn distance matrix
-    stn_tlc : pd.DataFrame
-        station zone id to TLC lookup dataframe
-    to_home : bool
-        True if the demand is a ToHome demand
-
-    Returns
-    -------
-    mx_df : pd.DataFrame
-        demand matrix with added attributes of Distacne and TLCs
-
-    """
-    # if ToHome demand then transpose matrix
-    if to_home:
-        demand_mx = transpose_matrix(demand_mx)
-    # merge demand matrix to iRSj probabilities
-    mx_df = demand_mx.merge(
-        irsj_props, how="left", on=["from_model_zone_id", "to_model_zone_id", "userclass"]
-    )
-    # calculate movement demand proportion
-    mx_df.loc[:, "Demand"] = mx_df["Demand"] * mx_df["proportion"]
-    # group by stn2stn
-    mx_df = (
-        mx_df.groupby(
-            [
-                "from_model_zone_id",
-                "to_model_zone_id",
-                "from_stn_zone_id",
-                "to_stn_zone_id",
-                "userclass",
-            ]
-        )["Demand"]
-        .sum()
-        .reset_index()
-    )
-    # remove records of zero stations
-    mx_df = mx_df.loc[mx_df["from_stn_zone_id"] != 0].reset_index()
-    # add distance matrix to get stn2stn distance
-    mx_df = mx_df.merge(dist_mx, how="left", on=["from_stn_zone_id", "to_stn_zone_id"])
-    # keep needed columns
-    mx_df = mx_df[
-        [
-            "from_model_zone_id",
-            "to_model_zone_id",
-            "from_stn_zone_id",
-            "to_stn_zone_id",
-            "userclass",
-            "tran_distance",
-            "Demand",
-        ]
-    ]
-    # rename column
-    mx_df = mx_df.rename(columns={"tran_distance": "Distance"})
-    # add TLCs
-    mx_df = add_tls2stations_matrix(mx_df, stn_tlc)
-
-    return mx_df
-
-
-def assign_edge_flow(
-    flows_file: pd.DataFrame,
-    flows_lookup: pd.DataFrame,
-    mx_df: pd.DataFrame
-) -> pd.DataFrame:
-    """Assign EDGE flow to each stn2stn movement.
-
-    Parameters
-    ----------
-    flows_file : pd.DataFrame
-        EDGE flows lookup dataframe
-    flows_lookup: pd.DataFrame
-        lookup dataframe bwteen EDGE flows and TAG nondistance flows
-    mx_df : pd.DataFrame
-        stn2stn matrix to assign flows to
-
-    Returns
-    -------
-    mx_df : pd.DataFrame
-        demand matrix with added EDGE flows
-    """
-    # rename column
-    edge_flows = flows_file.rename(
-        columns={"FromCaseZoneID": "O_TLC", "ToCaseZoneID": "D_TLC"}
-    )
-    # keep needed columns
-    edge_flows = edge_flows[["O_TLC", "D_TLC", "FlowCatID", "FlowCatName"]]
-    # merge to matrix
-    mx_df = mx_df.merge(edge_flows, how="left", on=["O_TLC", "D_TLC"])
-    # add TAG flows
-    mx_df = mx_df.merge(flows_lookup, how="left", on=["FlowCatName"])
-
-    return mx_df
-
-
-def assign_purposes(
-    mx_df: pd.DataFrame
-) -> pd.DataFrame:
-    """Assign Journey Purpose based on userclass.
-
-    Add purpose category to a dataframe based on userclass as below:
-        1-3: EB
-        4-6: Com
-        7-9: Oth
-
-    Parameters
-    ----------
-    mx_df : pd.DataFrame
-        dataframe with userclass info to add purpose info to
-
-    Returns
-    -------
-    mx_df : pd.DataFrame
-        dataframe with added userclass info
-    """
-    # assign jurney purpose to userclasses
-    userclass_lookup = {
-        **dict.fromkeys((1, 2, 3), "Business"),
-        **dict.fromkeys((4, 5, 6), "Commuting"),
-        **dict.fromkeys((7, 8, 9), "Leisure"),
-    }
-    mx_df.loc[:, "Purpose"] = mx_df["userclass"].replace(userclass_lookup)
-
-    return mx_df
-
-
-def add_distance_band_tag_flow(
-    mx_df: pd.DataFrame
-) -> pd.DataFrame:
-    """Add TAGs distance band based on distance.
-
-    Parameters
-    ----------
-    mx_df : pd.DataFrame
-        prepared matrix with flows
-
-    Returns
-    -------
-    mx_df : pd.DataFrame
-        dataframe with added new TAG flow
-    """
-    # set new flow to match the non-distance flow to begin with
-    mx_df.loc[:, "TAG_Flow"] = mx_df["TAG_NonDist"]
-    # Outside South East
-    mx_df.loc[
-        (mx_df["TAG_NonDist"] == "Outside South East") & (mx_df["Distance"] < 25), "TAG_Flow"
-    ] = "Outside South East <25 miles"
-    mx_df.loc[
-        (mx_df["TAG_NonDist"] == "Outside South East")
-        & (mx_df["Distance"] >= 25)
-        & (mx_df["Distance"] < 100),
-        "TAG_Flow",
-    ] = "Outside South East 25 to 100 miles"
-    mx_df.loc[
-        (mx_df["TAG_NonDist"] == "Outside South East") & (mx_df["Distance"] >= 100), "TAG_Flow"
-    ] = "Outside South East  100 + miles - adjusted"
-    # Outside South East to/from London
-    mx_df.loc[
-        (mx_df["TAG_NonDist"] == "Outside South East to/from London")
-        & (mx_df["Distance"] < 100),
-        "TAG_Flow",
-    ] = "Outside South East to/from London < 100 miles"
-    mx_df.loc[
-        (mx_df["TAG_NonDist"] == "Outside South East to/from London")
-        & (mx_df["Distance"] >= 100),
-        "TAG_Flow",
-    ] = "Outside South East to/from London 100 + miles"
-    
-    return mx_df
-
-
-def apply_ticket_splits(
-    mx_df: pd.DataFrame
-) -> pd.DataFrame:
-    """Split demand by ticket type.
-
-    Parameters
-    ----------
-    mx_df : pd.DataFrame
-        prepared demand matrix with ticket split proportions
-
-    Returns
-    -------
-    mx_df : pd.DataFrame
-        demand matrix by flow, ticket type and purpose
-    """
-    # rebalance proportion to adjust any possible loss due to precision
-    for c in ("F", "R", "S"):
-        mx_df.loc[:, c+"_Adj"] = mx_df[c] / (mx_df["F"] + mx_df["R"] + mx_df["S"])
-
-    # apply split proportions by ticket type
-    for c in ("F", "R", "S"):
-        mx_df.loc[:, c] = mx_df[c+"_Adj"] * mx_df["Demand"]
-
-    # keep needed columns
-    mx_df = mx_df[
-        [
-            "from_model_zone_id",
-            "to_model_zone_id",
-            "from_stn_zone_id",
-            "O_TLC",
-            "to_stn_zone_id",
-            "D_TLC",
-            "userclass",
-            "Purpose",
-            "F",
-            "R",
-            "S",
-        ]
-    ]
-
-    return mx_df
-
-
-def create_factors_for_missing_moira_movements(
-    mx_df: pd.DataFrame,
-    edge_factors: pd.DataFrame,
-    other_tickets_df: pd.DataFrame,
-    no_factors_df: pd.DataFrame,
-    internal_zone_limit : int = 1157,
-) -> Tuple[pd.DataFrame,
-           pd.DataFrame,
-           pd.DataFrame]:
-    """Produce Factors for missing movements/purposes/ticket types from other movments.
-
-
-    some movements don't have factors for specific ticket types or purposes given these do not
-    appear in MOIRA, hence this function populate growth factor records for missing
-    movments/ticket types with available ticket types/purposes for the same movement
-
-    Parameters
-    ----------
-    mx_df : pd.DataFrame
-        prepared stn2stn matrix by flow, ticket type and purpose
-    edge_factors : pd.DataFrame
-        EDGE gowth factors by flow, ticket type and purpose
-    other_tickets_df : pd.DataFrame
-        dataframe to record movements where other ticket types where used to fill
-        for missing ticket types
-    no_factors_df : pd.DataFrame
-        dataframe to record movemetns where no factor was found at all
-    internal_zone_limit : int
-        last zone in the internal range of zones
-    Returns
-    -------
-    upd_edge_factors : pd.DataFrame
-        updated edge factors daatframe with added records for missing movements/tickets
-    other_tickets_df: pd.DataFrame
-        movements where factor of other tickets was used
-    no_factors_df: pd.DataFrame
-        movements with no factor at all
-    """
-    # keep needed columns
-    edge_factors = edge_factors[
-        ["ZoneCodeFrom", "ZoneCodeTo", "purpose", "TicketType", "Demand_rate", "Flag"]
-    ]
-    # remove records with growth of nan
-    edge_factors = edge_factors[~edge_factors["Demand_rate"].isna()]
-    # copy of factors dataframe
-    upd_edge_factors = edge_factors.copy()
-    # melt Matrix
-    mx_df = pd.melt(
-        mx_df,
-        id_vars=[
-            "from_model_zone_id",
-            "to_model_zone_id",
-            "from_stn_zone_id",
-            "O_TLC",
-            "to_stn_zone_id",
-            "D_TLC",
-            "userclass",
-            "Purpose",
-        ],
-        value_vars=["F", "R", "S"],
-    )
-    # rename column
-    mx_df = mx_df.rename(
-        columns={
-            "value": "T_Demand",
-            "variable": "TicketType",
-            "O_TLC": "ZoneCodeFrom",
-            "D_TLC": "ZoneCodeTo",
-            "Purpose": "purpose",
-        }
-    )
-    # merge factors to matrix
-    mx_df = mx_df.merge(
-        edge_factors, how="left", on=["ZoneCodeFrom", "ZoneCodeTo", "TicketType", "purpose"]
-    )
-
-    # get records of movements missing in MOIRA
-    missing_moira = mx_df[mx_df["Demand_rate"].isna()].reset_index(drop=True)
-    # copy with zonal info
-    missing_moira_zonal = missing_moira.copy()
-    # add internal flag
-    missing_moira_zonal["Internal"] = 0
-    missing_moira_zonal.loc[
-        (missing_moira_zonal["from_model_zone_id"] <= internal_zone_limit)
-        & (missing_moira_zonal["to_model_zone_id"] <= internal_zone_limit),
-        "Internal",
-    ] = 1
-
-    # group to stn2stn
-    missing_moira = (
-        missing_moira.groupby(["ZoneCodeFrom", "ZoneCodeTo", "TicketType", "purpose"])[
-            "T_Demand"
-        ]
-        .sum()
-        .reset_index()
-    )
-
-    # merge factors
-    missing_moira = missing_moira.merge(
-        edge_factors, how="left", on=["ZoneCodeFrom", "ZoneCodeTo", "purpose"]
-    )
-    missing_moira_zonal = missing_moira_zonal.merge(
-        edge_factors, how="left", on=["ZoneCodeFrom", "ZoneCodeTo", "purpose"]
-    )
-    # rename column
-    missing_moira = missing_moira.rename(
-        columns={"TicketType_y": "Available_TicketType", "TicketType_x": "Missing_TicketType"}
-    )
-    missing_moira_zonal = missing_moira_zonal.rename(
-        columns={"TicketType_y": "Available_TicketType", "TicketType_x": "Missing_TicketType"}
-    )
-    # keep those that have available records
-    available_ticket = missing_moira[
-        ~missing_moira["Available_TicketType"].isna()
-    ]
-    # keep one ticket type
-    available_ticket = available_ticket.drop_duplicates(
-        subset=["ZoneCodeFrom", "ZoneCodeTo", "Missing_TicketType", "purpose"]
-    )
-    # keep needed columns
-    available_ticket = available_ticket[
-        [
-            "ZoneCodeFrom",
-            "ZoneCodeTo",
-            "purpose",
-            "Missing_TicketType",
-            "Available_TicketType",
-            "Demand_rate",
-        ]
-    ]
-    # rename columns
-    available_ticket = available_ticket.rename(columns={"Missing_TicketType": "TicketType"})
-    # create flag with '0' indicating it's a populated factor
-    available_ticket["Flag"] = 0
-    # add to EDGE factors
-    upd_edge_factors = pd.concat([upd_edge_factors, available_ticket], axis=0)
-
-    # logging DFs
-    # keep those that have available records
-    available_ticket_log = missing_moira_zonal[
-        ~missing_moira_zonal["Available_TicketType"].isna()
-    ]
-    available_ticket_log = (
-        available_ticket_log.groupby(
-            [
-                "ZoneCodeFrom",
-                "ZoneCodeTo",
-                "purpose",
-                "Missing_TicketType",
-                "Available_TicketType",
-                "Internal",
-            ]
-        )["T_Demand"]
-        .sum()
-        .reset_index()
-    )
-    # log these movments to main dataframe
-    other_tickets_df = pd.concat([other_tickets_df, available_ticket_log], axis=0)
-
-    # check missing tickets for current purpsoe in different purposes
-    missing_ticket = missing_moira_zonal[
-        missing_moira_zonal["Available_TicketType"].isna()
-    ]
-    # keep needed columns
-    missing_ticket = (
-        missing_ticket.groupby(["ZoneCodeFrom", "ZoneCodeTo", "Internal"])["T_Demand"]
-        .sum()
-        .reset_index()
-    )
-    # log these movments to main dataframe
-    no_factors_df = pd.concat([no_factors_df, missing_ticket], axis=0)
-
-    return upd_edge_factors, other_tickets_df, no_factors_df
-
-
-def apply_edge_growth_method1(
-    mx_df: pd.DataFrame,
-    edge_factors: pd.DataFrame,
-    to_home: bool = False
-) -> pd.DataFrame:
-    """Grow demand by factoring it by EDGE factors using method 1.
-
-    using method 1 where the factors are applied on P=O and A=D level
-
-    Parameters
-    ----------
-    mx_df : pd.DataFrame
-        prepared stn2stn matrix by flow, ticket type and purpose
-    edge_factors : pd.DataFrame
-        EDGE gowth factors by flow, ticket type and purpose
-    to_home : bool
-        True if the matrix is a ToHome matrix
-
-    Returns
-    -------
-    mx_df : pd.DataFrame
-        grown stn2stn demand matrix
-    """
-    # melt Matrix
-    mx_df = pd.melt(
-        mx_df,
-        id_vars=[
-            "from_model_zone_id",
-            "to_model_zone_id",
-            "from_stn_zone_id",
-            "O_TLC",
-            "to_stn_zone_id",
-            "D_TLC",
-            "userclass",
-            "Purpose",
-        ],
-        value_vars=["F", "R", "S"],
-    )
-    # rename column
-    mx_df = mx_df.rename(
-        columns={
-            "value": "T_Demand",
-            "variable": "TicketType",
-            "O_TLC": "ZoneCodeFrom",
-            "D_TLC": "ZoneCodeTo",
-            "Purpose": "purpose",
-        }
-    )
-    # merge new factors file to matrix
-    if to_home:
-        mx_df = mx_df.merge(
-            edge_factors,
-            how="left",
-            left_on=["ZoneCodeFrom", "ZoneCodeTo", "TicketType", "purpose"],
-            right_on=["ZoneCodeTo", "ZoneCodeFrom", "TicketType", "purpose"],
-        )
-
-        mx_df = mx_df.rename(
-            columns={
-                "ZoneCodeFrom_x": "ZoneCodeFrom",
-                "ZoneCodeTo_x": "ZoneCodeTo",
-            }
-        )
-
-    else:
-        mx_df = mx_df.merge(
-            edge_factors,
-            how="left",
-            on=["ZoneCodeFrom", "ZoneCodeTo", "TicketType", "purpose"],
-        )
-    # Records with nan means no factor was found hence no growth therefore fill nan with 1
-    mx_df.loc[:, "Demand_rate"] = mx_df["Demand_rate"].fillna(1)
-    # fill nan flag with zero as it doesn;t exist in the inut EDGE factors
-    mx_df.loc[:, "Flag"] = mx_df["Flag"].fillna(0)
-    # apply growth
-    mx_df.loc[:, "N_Demand"] = mx_df["T_Demand"] * mx_df["Demand_rate"]
-    # keep needed columns
-    mx_df = mx_df[
-        [
-            "from_model_zone_id",
-            "to_model_zone_id",
-            "from_stn_zone_id",
-            "ZoneCodeFrom",
-            "to_stn_zone_id",
-            "ZoneCodeTo",
-            "userclass",
-            "purpose",
-            "TicketType",
-            "T_Demand",
-            "N_Demand",
-        ]
-    ]
-
-    return mx_df
-
-
-def apply_edge_growth_method2(
-    mx_df: pd.DataFrame,
-    edge_factors: pd.DataFrame
-) -> pd.DataFrame:
-    """Grow demand by factoring it by EDGE factors using method 2.
-
-    using method 2 where an avergae factor of the two directions is applied.
-
-    Parameters
-    ----------
-    mx_df : pd.DataFrame
-        prepared stn2stn matrix by flow, ticket type and purpose
-    edge_factors : pd.DataFrame
-        EDGE gowth factors by flow, ticket type and purpose
-
-    Returns
-    -------
-    mx_df : pd.DataFrame
-        grown stn2stn demand matrix
-    """
-    # melt Matrix
-    mx_df = pd.melt(
-        mx_df,
-        id_vars=[
-            "from_model_zone_id",
-            "to_model_zone_id",
-            "from_stn_zone_id",
-            "O_TLC",
-            "to_stn_zone_id",
-            "D_TLC",
-            "userclass",
-            "Purpose",
-        ],
-        value_vars=["F", "R", "S"],
-    )
-    # rename column
-    mx_df = mx_df.rename(
-        columns={
-            "value": "T_Demand",
-            "variable": "TicketType",
-            "O_TLC": "ZoneCodeFrom",
-            "D_TLC": "ZoneCodeTo",
-            "Purpose": "purpose",
-        }
-    )
-    # merge new factors file to matrix on first direction O>D
-    mx_df = mx_df.merge(
-        edge_factors, how="left", on=["ZoneCodeFrom", "ZoneCodeTo", "TicketType", "purpose"]
-    )
-    # rename growth column to indicate first merge
-    # rename column
-    mx_df = mx_df.rename(columns={"Demand_rate": "1st_Dir_Growth"})
-    # merge new factors file to matrix on second direction O>D
-    mx_df = mx_df.merge(
-        edge_factors,
-        how="left",
-        left_on=["ZoneCodeFrom", "ZoneCodeTo", "TicketType", "purpose"],
-        right_on=["ZoneCodeTo", "ZoneCodeFrom", "TicketType", "purpose"],
-    )
-    # rename growth column to indicate second merge
-    # rename column
-    mx_df = mx_df.rename(
-        columns={
-            "ZoneCodeFrom_x": "ZoneCodeFrom",
-            "ZoneCodeTo_x": "ZoneCodeTo",
-            "Demand_rate": "2nd_Dir_Growth",
-        }
-    )
-    # get average growth for both directions
-    mx_df.loc[:, "Demand_rate"] = mx_df[["1st_Dir_Growth", "2nd_Dir_Growth"]].mean(axis=1)
-    # Records with nan means no factor was found hence no growth therefore fill nan with 1
-    mx_df.loc[:, "Demand_rate"] = mx_df[["Demand_rate"]].fillna(1)
-    # fill nan flag with zero as it doesn;t exist in the inut EDGE factors
-    mx_df.loc[:, "Flag_x"] = mx_df[["Flag_x"]].fillna(0)
-    mx_df.loc[:, "Flag_y"] = mx_df[["Flag_y"]].fillna(0)
-    mx_df["Flag"] = 0
-    mx_df.loc[(mx_df["Flag_x"] == 1) & (mx_df["Flag_y"] == 1), "Flag"] = 1
-    # apply growth
-    mx_df.loc[:, "N_Demand"] = mx_df["T_Demand"] * mx_df["Demand_rate"]
-    # keep needed columns
-    mx_df = mx_df[
-        [
-            "from_model_zone_id",
-            "to_model_zone_id",
-            "from_stn_zone_id",
-            "ZoneCodeFrom",
-            "to_stn_zone_id",
-            "ZoneCodeTo",
-            "userclass",
-            "purpose",
-            "TicketType",
-            "T_Demand",
-            "N_Demand",
-        ]
-    ]
-
-    return mx_df
-
-
-def prepare_logging_info(
-    other_tickets_df: pd.DataFrame,
-    no_factors_df: pd.DataFrame,
-    demand_total: float
-) -> Tuple[pd.DataFrame,
-           pd.DataFrame,
-           float,
-           float,
-           float,
-           float]:
-    """Calculate logging stats and prepare to write to logfile.
-
-
-    Function calculates logging stats of the proportion of the demand each category
-    has and the proportion of theat demand that is internal
-    the fucntion also prepare the dataframe in a format ready to print to the logfile
-
-    Parameters
-    ----------
-    other_tickets_df : pd.DataFrame
-        dataframe with movements that has used factors for other ticket types
-    no_factors_df : pd.DataFrame
-        dataframe with movements that has no factor at all
-    demand_total : float
-        sum of all input demand
-
-    Returns
-    -------
-    other_tickets_df : pd.DataFrame
-        dataframe with movements that has used factors for other ticket types
-    no_factors_df : pd.DataFrame
-        dataframe with movements that has no factor at all
-    no_factor_demand_prop: float
-        proportion of total demand with no factors proportion
-    tickets_demand_prop: float
-        proportion of total demand where factors for other ticket types were used
-    tickets_internal_prop: float
-        internal demand proportion out of tickets_demand_prop
-    no_factor_demand_prop: float
-        internal demand proportion out of no_factor_demand_prop
-    """
-    # log warning info
-    # get demand total by movement/ticekt
-    other_tickets_df = (
-        other_tickets_df.groupby(
-            [
-                "ZoneCodeFrom",
-                "ZoneCodeTo",
-                "purpose",
-                "Missing_TicketType",
-                "Available_TicketType",
-                "Internal",
-            ]
-        )["T_Demand"]
-        .sum()
-        .reset_index()
-    )
-    # get demand totals for movements where different ticket type was used
-    demand_total_ticket = other_tickets_df["T_Demand"].sum()
-    # demand total for internals
-    demand_total_ticket_internal = other_tickets_df["T_Demand"][
-        other_tickets_df["Internal"] == 1
-    ].sum()
-    # movements with no factor at all
-    no_factors_df = (
-        no_factors_df.groupby(["ZoneCodeFrom", "ZoneCodeTo", "Internal"])["T_Demand"]
-        .sum()
-        .reset_index()
-    )
-    # get demand totals for movements where different ticket type was used
-    demand_total_factors = no_factors_df["T_Demand"].sum()
-    # demand total for internals
-    demand_total_factors_internal = no_factors_df["T_Demand"][
-        no_factors_df["Internal"] == 1
-    ].sum()
-    # check proportion of unfactored demand to total demand and other tickets demand to total demand
-    #   as well as internal proportion of that demand
-    tickets_internal_prop = round(demand_total_ticket_internal / demand_total_ticket * 100, 3)
-    factors_internal_prop = round(
-        demand_total_factors_internal / demand_total_factors * 100, 3
-    )
-    # total proportions
-    no_factor_demand_prop = round(demand_total_factors / demand_total * 100, 3)
-    tickets_demand_prop = round(demand_total_ticket / demand_total * 100, 3)
-    # regroup dataframes for logging
-    other_tickets_df = (
-        other_tickets_df.groupby(
-            [
-                "ZoneCodeFrom",
-                "ZoneCodeTo",
-                "purpose",
-                "Missing_TicketType",
-                "Available_TicketType",
-            ]
-        )["T_Demand"]
-        .sum()
-        .reset_index()
-    )
-    no_factors_df = (
-        no_factors_df.groupby(["ZoneCodeFrom", "ZoneCodeTo"])["T_Demand"].sum().reset_index()
-    )
-
-    return (
-        other_tickets_df,
-        no_factors_df,
-        no_factor_demand_prop,
-        tickets_demand_prop,
-        tickets_internal_prop,
-        factors_internal_prop,
-    )
-
-
-def sum_periods_demand(
-    am_df: pd.DataFrame,
-    ip_df: pd.DataFrame,
-    pm_df: pd.DataFrame,
-    op_df: pd.DataFrame
-) -> pd.DataFrame:
-    """Sum Periods demand to 24Hr demand.
-
-    Parameters
-    ----------
-    am_df : pd.DataFrame
-        demand matrix for the AM period
-    ip_df : pd.DataFrame
-        demand matrix for the IP period
-    pm_df : pd.DataFrame
-        demand matrix for the PM period
-    op_df : pd.DataFrame
-        demand matrix for the OP period
-
-    Returns
-    -------
-    comb_df : pd.DataFrame
-        24Hr demand matrix
-    """
-    comb_df = am_df.merge(ip_df, how="outer", on=["from_model_zone_id", "to_model_zone_id"])
-    comb_df = comb_df.merge(pm_df, how="outer", on=["from_model_zone_id", "to_model_zone_id"])
-    comb_df = comb_df.merge(op_df, how="outer", on=["from_model_zone_id", "to_model_zone_id"])
-    # fill nans with zeros
-    comb_df = comb_df.fillna(0)
-    # sum 24Hr demand
-    comb_df.loc[:, "Demand"] = (
-        comb_df["AM_Demand"]
-        + comb_df["IP_Demand"]
-        + comb_df["PM_Demand"]
-        + comb_df["OP_Demand"]
-    )
-    # keep needed columns
-    comb_df = comb_df[["from_model_zone_id", "to_model_zone_id", "Demand"]]
-
-    return comb_df
-
-
-def average_two_matrices(
-    mx1_df: pd.DataFrame,
-    mx2_df: pd.DataFrame,
-    zones : int =1300
-) -> pd.DataFrame:
-    """Calculate the average of two input matrices.
-
-    Parameters
-    ----------
-    mx1_df : pd.DataFrame
-        first matrix
-    mx2_df : pd.DataFrame
-        second matrix
-    zones: int
-        number of model zones, default = 1300
-
-    Returns
-    -------
-    avg_mx : pd.DataFrame
-        averaged matrix
-    """
-    # create empty dataframe
-    avg_mx = pd.DataFrame(
-        list(itertools.product(range(1, zones + 1), range(1, zones + 1))),
-        columns=["from_model_zone_id", "to_model_zone_id"],
-    )
-    # get first matrix
-    avg_mx = avg_mx.merge(
-        mx1_df, how="outer", on=["from_model_zone_id", "to_model_zone_id"]
-    ).fillna(0)
-    # get second matrix
-    avg_mx = avg_mx.merge(
-        mx2_df, how="outer", on=["from_model_zone_id", "to_model_zone_id"]
-    ).fillna(0)
-    # sum demand
-    avg_mx.loc[:, "Demand"] = (avg_mx["Demand_x"] + avg_mx["Demand_y"]) / 2
-    # keep needed columns
-    avg_mx = avg_mx[["from_model_zone_id", "to_model_zone_id", "Demand"]].fillna(0)
-    return avg_mx
-
-
-def expand_matrix(
-    mx_df: pd.DataFrame,
-    zones : int =1300
-) -> pd.DataFrame:
-    """Expand matrix to all possible movements (zones x zones).
-
-    Parameters
-    ----------
-    mx_df : pd.DataFrame
-        matrix
-    zones: int
-        number of model zones, default = 1300
-
-    Returns
-    -------
-    expanded_mx : pd.DataFrame
-        expanded matrix
-    """
-    # create empty dataframe
-    expanded_mx = pd.DataFrame(
-        list(itertools.product(range(1, zones + 1), range(1, zones + 1))),
-        columns=["from_model_zone_id", "to_model_zone_id"],
-    )
-    # get first matrix
-    expanded_mx = expanded_mx.merge(
-        mx_df, how="outer", on=["from_model_zone_id", "to_model_zone_id"]
-    ).fillna(0)
-    return expanded_mx
-
-
-def fromto_2_from_by_averaging(
-    matrices_dict: dict,
-    norms_segments: list,
-    segments_method: dict
-)  -> dict:
-    """Get the FromHome demand by averaging FromHome and ToHome.
-
-
-    Function combines From/To by averaging the two directions to produce the 19
-    segments needed by NoRMS
-
-    Parameters
-    ----------
-    matrices_dict : dictionary
-        24Hr demand matrices dictionary
-    norms_segments : list
-        list of NoRMS demand segments
-    segments_method: dictionary
-        all demand segments in a From/To format
-
-    Returns
-    -------
-    matrices : dictionary
-        dictionary of matrices
-    """
-    # empty dictionary
-    matrices = {}
-
-    # loop over all norms segments
-    for segment in norms_segments:
-        # check if the segment has a ToHome component or if it's a non-home based
-        if (segment + "_T" in segments_method) and (segment[:3].lower() != "NHB".lower()):
-            # average the FromHome and the transposition of the toHome
-            matrices[segment] = average_two_matrices(
-                matrices_dict[segment], transpose_matrix(matrices_dict[segment + "_T"])
-            )
-        else:
-            # Expand the matrix and add to the matrices dict
-            matrices[segment] = expand_matrix(matrices_dict[segment])
-
-    return matrices
-
-
-def fromto_2_from_by_from(
-    matrices_dict: dict,
-    norms_segments: list
-) -> dict:
-    """Get the FromHome demand by using the FromHome only.
-
-
-    Function keeps the From home only when moving back to NoRMS segments for the
-    pd.DataFramel From/To
-
-    Parameters
-    ----------
-    matrices_dict : dictionary
-        24Hr demand matrices dictionary
-    norms_segments : list
-        list of NoRMS demand segments
-
-    Returns
-    -------
-    matrices : dictionary
-        dictionary of matrices
-    """
-    # empty dictionary
-    matrices = {}
-
-    # loop over all norms segments
-    for segment in norms_segments:
-        # expand the FromHome matrix and add to the matrices dict
-        matrices[segment] = expand_matrix(matrices_dict[segment])
-
-    return matrices
-
-
-def transpose_matrix(
-    mx_df: pd.DataFrame
-) -> pd.DataFrame:
-    """Transpose a matrix O<>D/P<>A.
-
-    Parameters
-    ----------
-    mx : pd.DataFrame
-        input matrix to transpose
-
-    Returns
-    -------
-    mx : pd.DataFrame
-        transposed matrix
-    """
-    # transpose to-home PA to OD by renaming from <> to model zone id
-    mx_df = mx_df.rename(
-        columns={
-            "from_model_zone_id": "to_model_zone_id",
-            "to_model_zone_id": "from_model_zone_id",
-        }
-    )
-
-    return mx_df
-
-
-def convert_csv_2_mat(
-    norms_segments: list,
-    cube_exe: pathlib.Path,
-    forecast_year: int,
-    output_folder: pathlib.Path
-) -> None:
-    """Convert CSV output matrices to Cube .MAT.
-
-
-    Function converts output CSV matrices into a signle Cube .MAT matrrix
-    in NoRMS input demand matrix format
-
-    Parameters
-    ----------
-    norms_segments : list
-        list of NoRMS input demand segments
-    cube_exe : Path
-        path to Cube Voyager executable
-    forecast_year : int
-        forecaset year
-    output_folder : Path
-        path to folder where CSV matrices are saved. this is where the .MAT
-        will also be saved to
-
-    """
-    # empty dictionary
-    mats_dict = {}
-    # create a dictionary of matrices and their paths
-    for segment in norms_segments:
-        mats_dict[segment] = pathlib.Path(output_folder,
-                                          f"{forecast_year}_24Hr_{segment}.csv")
-
-    # call CUBE convertor class
-    c_m = CUBEMatConverter(cube_exe)
-    c_m.csv_to_mat(1300, mats_dict, pathlib.Path(output_folder,
-                                                 "PT_24hr_Demand.MAT"), 1)
-
-
-def run_edge_growth(
-    params: forecast_cnfg.EDGEParameters
-) -> None:
-    """Run Growth Process."""
-    LOG.info("#" * 80)
-    LOG.info("Started Process @ %s", timing.get_datetime())
-    LOG.info("#" * 80)
-
-    # Process Fixed objects
-    periods = ["AM", "IP", "PM", "OP"]
-
-    # ## READ INPUT FILES ## #
-    # Custom input files
-    segments_to_uc = file_ops.read_df(params.segments_to_uc_path)
-    ticket_type_splits = file_ops.read_df(params.ticket_type_splits_path)
-    flow_cats = file_ops.read_df(params.flow_cat_path)
-    norms_to_edge_stns = file_ops.read_df(params.norms_to_edge_stns_path)
-
-    # EDGE files
-    edge_flows_file = file_ops.read_df(params.edge_flows_path)
-    edge_growth_factors = file_ops.read_df(params.edge_factors_path)
-
-    # Add Flag = 1 for all input factors in EDGE
-    #    i.e. Flag = 1 if the factor comes directly from EDGE
-    edge_growth_factors.loc[:, "Flag"] = 1
-
-    # demand segment list groups
-    # NoRMS demand segments
-    norms_segments = [
-        "HBEBCA_Int",
-        "HBEBNCA_Int",
-        "NHBEBCA_Int",
-        "NHBEBNCA_Int",
-        "HBWCA_Int",
-        "HBWNCA_Int",
-        "HBOCA_Int",
-        "HBONCA_Int",
-        "NHBOCA_Int",
-        "NHBONCA_Int",
-        "EBCA_Ext_FM",
-        "EBCA_Ext_TO",
-        "EBNCA_Ext",
-        "HBWCA_Ext_FM",
-        "HBWCA_Ext_TO",
-        "HBWNCA_Ext",
-        "OCA_Ext_FM",
-        "OCA_Ext_TO",
-        "ONCA_Ext",
-    ]
-
-    # these demand segments need to have the iRSj probabilities transposed
-    internal_to_home = [
-        "HBEBCA_Int_T",
-        "HBEBNCA_Int_T",
-        "NHBEBCA_Int_T",
-        "NHBEBNCA_Int_T",
-        "HBWCA_Int_T",
-        "HBWNCA_Int_T",
-        "HBOCA_Int_T",
-        "HBONCA_Int_T",
-        "NHBOCA_Int_T",
-        "NHBONCA_Int_T",
-    ]
-
-    # below dictionary sets out the factoring method for each demand segment where:
-    #           1: Apply P=O and A=D (i.e. PA factoring as it is)
-    #           2: Apply Average of both directions
-    segments_method = {
-        "HBEBCA_Int": 1,
-        "HBEBNCA_Int": 1,
-        "NHBEBCA_Int": 2,
-        "NHBEBNCA_Int": 2,
-        "HBWCA_Int": 1,
-        "HBWNCA_Int": 1,
-        "HBOCA_Int": 1,
-        "HBONCA_Int": 1,
-        "NHBOCA_Int": 2,
-        "NHBONCA_Int": 2,
-        "HBEBCA_Int_T": 1,
-        "HBEBNCA_Int_T": 1,
-        "NHBEBCA_Int_T": 2,
-        "NHBEBNCA_Int_T": 2,
-        "HBWCA_Int_T": 1,
-        "HBWNCA_Int_T": 1,
-        "HBOCA_Int_T": 1,
-        "HBONCA_Int_T": 1,
-        "NHBOCA_Int_T": 2,
-        "NHBONCA_Int_T": 2,
-        "EBCA_Ext_FM": 1,
-        "EBNCA_Ext": 2,
-        "HBWCA_Ext_FM": 1,
-        "HBWNCA_Ext": 2,
-        "OCA_Ext_FM": 1,
-        "ONCA_Ext": 2,
-        "EBCA_Ext_TO": 1,
-        "HBWCA_Ext_TO": 1,
-        "OCA_Ext_TO": 1,
-    }
-
-    # get list of demand segments
-    demand_segment_list = segments_to_uc["MX"].tolist()
-
-    # factored matricies dictionary
-    factored_matrices = {}
-    factored_24hr_matrices = {}
-
-    # empty DFs for recording missing factors
-    other_tickets_df = pd.DataFrame()
-    no_factors_df = pd.DataFrame()
-
-    # set demand total to 0
-    demand_total = 0
-
-    # loop over periods
-    for period in tqdm(periods, desc="Time Periods Loop ", unit=" Period", colour="cyan"):
-        LOG.info(
-            "-- Processing Time Period %s @ %s",
-            period,
-            timing.get_datetime(),
-        )
-        # read distance matrix
-        dist_mx = file_ops.read_df(params.matrices_to_grow_dir / f"{period}_stn2stn_costs.csv")
-        # read iRSj props
-        irsj_props = pd.read_hdf(
-            params.matrices_to_grow_dir / f"{period}_iRSj_probabilities.h5", key="iRSj"
-        )
-        # period dictionary
-        factored_matrices[period] = {}
-        LOG.info(
-            "Demand Segment           Base_Demand             %s_Demand", params.forecast_year
-        )
-        # loop over demand segments
-        for segment in tqdm(
-            demand_segment_list,
-            desc="    Demand Segments Loop ",
-            unit=" Segment",
-            colour="cyan",
-        ):
-            # check if ToHome segment
-            to_home = bool(segment in internal_to_home)
-            # demand matrices
-            demand_mx = file_ops.read_df(
-                params.matrices_to_grow_dir / f"{period}_{segment}.csv"
-            )
-            tot_input_demand = round(demand_mx["Demand"].sum())
-            # sum total demand
-            demand_total = demand_total + tot_input_demand
-            # add UCs to demand based on demand segment
-            demand_mx.loc[:, "userclass"] = segments_to_uc[
-                segments_to_uc["MX"] == segment
-            ].iloc[0]["userclass"]
-            # keep needed columns
-            demand_mx = demand_mx[
-                ["from_model_zone_id", "to_model_zone_id", "userclass", "Demand"]
-            ]
-            # keep non-zero demand records
-            demand_mx = demand_mx.loc[demand_mx["Demand"] > 0].reset_index(drop=True)
-            # prepare demand matrix
-            demand_mx = prepare_stn2stn_matrix(
-                demand_mx, irsj_props, dist_mx, norms_to_edge_stns, to_home
-            )
-            # assign EDGE flows
-            demand_mx = assign_edge_flow(edge_flows_file, flow_cats, demand_mx)
-            # add TAG flows
-            demand_mx = add_distance_band_tag_flow(demand_mx)
-            # add prupsoes to matrix
-            demand_mx = assign_purposes(demand_mx)
-            # add ticket splits props
-            demand_mx = demand_mx.merge(
-                ticket_type_splits, how="left", on=["TAG_Flow", "Purpose"]
-            )
-            # apply Ticket Splits
-            demand_mx = apply_ticket_splits(demand_mx)
-            # Get factors for missing movements if any
-            (
-                edge_growth_factors,
-                other_tickets_df,
-                no_factors_df,
-            ) = create_factors_for_missing_moira_movements(
-                demand_mx, edge_growth_factors, other_tickets_df, no_factors_df
-            )
-            # get factoring method
-            method = segments_method[segment]
-            # apply factoring based on demand segment
-            if method == 1:
-                demand_mx = apply_edge_growth_method1(demand_mx, edge_growth_factors, to_home)
-            else:
-                demand_mx = apply_edge_growth_method2(demand_mx, edge_growth_factors)
-
-            # move back to zone2zone matrix
-            demand_mx = (
-                demand_mx.groupby(["from_model_zone_id", "to_model_zone_id"])[
-                    ["T_Demand", "N_Demand"]
-                ]
-                .sum()
-                .reset_index()
-            )
-            tot_output_demand = round(demand_mx["N_Demand"].sum())
-            LOG.info(
-                "%s                 %s                   %s",
-                segment,
-                tot_input_demand,
-                tot_output_demand,
-            )
-
-            # ammend forecast matrix to main dictionary
-            demand_mx = demand_mx[["from_model_zone_id", "to_model_zone_id", "N_Demand"]]
-            demand_mx = demand_mx.rename(columns={"N_Demand": f"{period}_Demand"})
-            factored_matrices[period][segment] = demand_mx
-
-    # get logging stats
-    (
-        other_tickets_df,
-        no_factors_df,
-        no_factor_demand_prop,
-        tickets_demand_prop,
-        tickets_internal_prop,
-        factors_internal_prop,
-    ) = prepare_logging_info(other_tickets_df, no_factors_df, demand_total)
-
-    # write filled factors file
-    file_ops.write_df(
-        edge_growth_factors, params.export_path / "Filled_Factors.csv", index=False
-    )
-
-    # if the proportion of the demand that has no factor at all in EDGE exceeds 1%
-    #        then report these movements and quit the program
-    #        user MUST look into these movements and check why these have no factor
-    #        and act accordingly
-    if no_factor_demand_prop > 1:
-        LOG.warning(
-            f"          Demand with no factors  = {no_factor_demand_prop}% "
-            / "exceeding the 1% threshold of the total demand hence the process terminated"
-        )
-        LOG.warning("           Table Below lists all movements with no factors:")
-        LOG.warning("          %s", no_factors_df.to_string(index=False))
-        LOG.info(
-            "Process was interrupted @ %s", timing.get_datetime()
-        )
-        print("Process was interrupted - Check the logfile for more details!")
-        # quit
-        raise ValueError(
-            "Process interrupted due to high proportion of demand"
-            " having no Growth factor - see Logfile for more details!"
-        )
-
-    LOG.info(
-        "          Records below have missing factors for -Missing_TicketType- "
-        "and therefore growth factors for"
-    )
-    LOG.info("          Tickets from Available_TicektType- have been used")
-    LOG.info(
-        "          Total demand proportion for these movements = %s %% "
-        "of which %s %% is Internal",
-        tickets_demand_prop,
-        tickets_internal_prop,
-    )
-    LOG.info("          -----------------------------------")
-    LOG.info("%s", other_tickets_df.to_string(index=False))
-    # log info
-    LOG.warning(
-        "          Records below have no factors at all for these movements "
-        "hence no growth have been applied:"
-    )
-    LOG.warning(
-        "          Total demand proportion for these movements = "
-        "%s %% of which %s %% is Internal",
-        no_factor_demand_prop,
-        factors_internal_prop,
-    )  ####LOG PYLINT
-    LOG.warning("          -----------------------------------")
-    LOG.warning("%s", no_factors_df.to_string(index=False))
-
-    # write out matrices
-    for segment in segments_method:
-        # get demand for each period
-        am_mx = factored_matrices["AM"][segment]
-        ip_mx = factored_matrices["IP"][segment]
-        pm_mx = factored_matrices["PM"][segment]
-        op_mx = factored_matrices["OP"][segment]
-        # get 24Hr demand amtrix
-        demand_mx = sum_periods_demand(am_mx, ip_mx, pm_mx, op_mx)
-        # add to 24Hr matrices dict
-        factored_24hr_matrices[segment] = demand_mx
-
-    # Combine matrices into NoRMS segments
-    norms_matrices1 = fromto_2_from_by_averaging(
-        factored_24hr_matrices, norms_segments, segments_method
-    )
-    # norms_matrices2 = pFunc.fromto_2_from_by_from(factored_24Hr_matrices, norms_segments)
-    # plot matrices
-    for segment in norms_segments:
-        # write out demand matrix
-        file_ops.write_df(
-            norms_matrices1[segment],
-            params.export_path / f"{params.forecast_year}_24Hr_{segment}.csv",
-            index=False,
-        )
-        # norms_matrices2[segment].to_csv(
-        #    f'{export_path}/{forecast_year}/{forecast_year}_24Hr_{segment}.csv', index=False)
-    # convert to NoRMS format .MAT
-    convert_csv_2_mat(
-        norms_segments, params.cube_exe, params.forecast_year, params.export_path
-    )
-    print("Process finished successfully!")
-    LOG.info(
-        "Process finished successfully @ %s", timing.get_datetime()
-    )
+# -*- coding: utf-8 -*-
+"""EDGE Replicant process to grow demand."""
+# ## IMPORTS ## #
+# Standard imports
+import logging
+import itertools
+from datetime import datetime
+import pathlib
+
+# Third party imports
+from typing import Tuple
+import pandas as pd
+from tqdm import tqdm
+
+# Local imports
+# pylint: disable=import-error,wrong-import-position
+from normits_demand.utils import timing
+from normits_demand.utils import file_ops
+from normits_demand.models.forecasting import forecast_cnfg
+from normits_demand.matrices.cube_mat_converter import CUBEMatConverter
+# pylint: enable=import-error,wrong-import-position
+
+# ## CONSTANTS ## #
+LOG = logging.getLogger(__name__)
+
+# ## CLASSES ## #
+
+# ## FUNCTIONS ## #
+
+
+def add_tls2stations_matrix(
+    mx_df: pd.DataFrame,
+    stn_tlc: pd.DataFrame
+) -> pd.DataFrame:
+    """Add station TLCs to the stations matrix.
+
+    Parameters
+    ----------
+    mx_df : pd.DataFrame
+        stn 2 stn matrix dataframe.
+    stn_tlc : pd.DataFrame
+        sttion zone ID to TLC lookup.
+
+    Returns
+    -------
+    mx_df : pd.DataFrame
+        matrix with TLCs.
+
+    """
+    # add TLCs
+    mx_df = mx_df.merge(
+        stn_tlc, how="left", left_on=["from_stn_zone_id"], right_on=["stn_zone_id"]
+    )
+    # keep needed columns
+    mx_df = mx_df[
+        [
+            "from_model_zone_id",
+            "to_model_zone_id",
+            "from_stn_zone_id",
+            "to_stn_zone_id",
+            "userclass",
+            "Distance",
+            "Demand",
+            "STATIONCODE",
+            "STATIONNAME",
+        ]
+    ]
+    # rename column
+    mx_df = mx_df.rename(columns={"STATIONCODE": "O_TLC", "STATIONNAME": "O_StnName"})
+    # add TLCs
+    mx_df = mx_df.merge(
+        stn_tlc, how="left", left_on=["to_stn_zone_id"], right_on=["stn_zone_id"]
+    )
+    # keep needed columns
+    mx_df = mx_df[
+        [
+            "from_model_zone_id",
+            "to_model_zone_id",
+            "from_stn_zone_id",
+            "O_TLC",
+            "O_StnName",
+            "to_stn_zone_id",
+            "STATIONCODE",
+            "STATIONNAME",
+            "userclass",
+            "Distance",
+            "Demand",
+        ]
+    ]
+    # rename column
+    mx_df = mx_df.rename(columns={"STATIONCODE": "D_TLC", "STATIONNAME": "D_StnName"})
+
+    return mx_df
+
+
+def prepare_stn2stn_matrix(
+    demand_mx: pd.DataFrame,
+    irsj_props: pd.DataFrame,
+    dist_mx: pd.DataFrame,
+    stn_tlc: pd.DataFrame,
+    to_home: bool = False,
+) -> pd.DataFrame:
+    """Prepare stn 2 stn matrix with TLCs and distacnes from ij matrix.
+
+    Parameters
+    ----------
+    demand_mx : pd.DataFrame
+        demand matrix dataframe
+    irsj_props : pd.DataFrame
+        iRSj split probabilities dataframe
+    dist_mx : pd.DataFrame
+        stn2stn distance matrix
+    stn_tlc : pd.DataFrame
+        station zone id to TLC lookup dataframe
+    to_home : bool
+        True if the demand is a ToHome demand
+
+    Returns
+    -------
+    mx_df : pd.DataFrame
+        demand matrix with added attributes of Distacne and TLCs
+
+    """
+    # if ToHome demand then transpose matrix
+    if to_home:
+        demand_mx = transpose_matrix(demand_mx)
+    # merge demand matrix to iRSj probabilities
+    mx_df = demand_mx.merge(
+        irsj_props, how="left", on=["from_model_zone_id", "to_model_zone_id", "userclass"]
+    )
+    # calculate movement demand proportion
+    mx_df.loc[:, "Demand"] = mx_df["Demand"] * mx_df["proportion"]
+    # group by stn2stn
+    mx_df = (
+        mx_df.groupby(
+            [
+                "from_model_zone_id",
+                "to_model_zone_id",
+                "from_stn_zone_id",
+                "to_stn_zone_id",
+                "userclass",
+            ]
+        )["Demand"]
+        .sum()
+        .reset_index()
+    )
+    # remove records of zero stations
+    mx_df = mx_df.loc[mx_df["from_stn_zone_id"] != 0].reset_index()
+    # add distance matrix to get stn2stn distance
+    mx_df = mx_df.merge(dist_mx, how="left", on=["from_stn_zone_id", "to_stn_zone_id"])
+    # keep needed columns
+    mx_df = mx_df[
+        [
+            "from_model_zone_id",
+            "to_model_zone_id",
+            "from_stn_zone_id",
+            "to_stn_zone_id",
+            "userclass",
+            "tran_distance",
+            "Demand",
+        ]
+    ]
+    # rename column
+    mx_df = mx_df.rename(columns={"tran_distance": "Distance"})
+    # add TLCs
+    mx_df = add_tls2stations_matrix(mx_df, stn_tlc)
+
+    return mx_df
+
+
+def assign_edge_flow(
+    flows_file: pd.DataFrame,
+    flows_lookup: pd.DataFrame,
+    mx_df: pd.DataFrame
+) -> pd.DataFrame:
+    """Assign EDGE flow to each stn2stn movement.
+
+    Parameters
+    ----------
+    flows_file : pd.DataFrame
+        EDGE flows lookup dataframe
+    flows_lookup: pd.DataFrame
+        lookup dataframe bwteen EDGE flows and TAG nondistance flows
+    mx_df : pd.DataFrame
+        stn2stn matrix to assign flows to
+
+    Returns
+    -------
+    mx_df : pd.DataFrame
+        demand matrix with added EDGE flows
+    """
+    # rename column
+    edge_flows = flows_file.rename(
+        columns={"FromCaseZoneID": "O_TLC", "ToCaseZoneID": "D_TLC"}
+    )
+    # keep needed columns
+    edge_flows = edge_flows[["O_TLC", "D_TLC", "FlowCatID", "FlowCatName"]]
+    # merge to matrix
+    mx_df = mx_df.merge(edge_flows, how="left", on=["O_TLC", "D_TLC"])
+    # add TAG flows
+    mx_df = mx_df.merge(flows_lookup, how="left", on=["FlowCatName"])
+
+    return mx_df
+
+
+def assign_purposes(
+    mx_df: pd.DataFrame
+) -> pd.DataFrame:
+    """Assign Journey Purpose based on userclass.
+
+    Add purpose category to a dataframe based on userclass as below:
+        1-3: EB
+        4-6: Com
+        7-9: Oth
+
+    Parameters
+    ----------
+    mx_df : pd.DataFrame
+        dataframe with userclass info to add purpose info to
+
+    Returns
+    -------
+    mx_df : pd.DataFrame
+        dataframe with added userclass info
+    """
+    # assign jurney purpose to userclasses
+    userclass_lookup = {
+        **dict.fromkeys((1, 2, 3), "Business"),
+        **dict.fromkeys((4, 5, 6), "Commuting"),
+        **dict.fromkeys((7, 8, 9), "Leisure"),
+    }
+    mx_df.loc[:, "Purpose"] = mx_df["userclass"].replace(userclass_lookup)
+
+    return mx_df
+
+
+def add_distance_band_tag_flow(
+    mx_df: pd.DataFrame
+) -> pd.DataFrame:
+    """Add TAGs distance band based on distance.
+
+    Parameters
+    ----------
+    mx_df : pd.DataFrame
+        prepared matrix with flows
+
+    Returns
+    -------
+    mx_df : pd.DataFrame
+        dataframe with added new TAG flow
+    """
+    # set new flow to match the non-distance flow to begin with
+    mx_df.loc[:, "TAG_Flow"] = mx_df["TAG_NonDist"]
+    # Outside South East
+    mx_df.loc[
+        (mx_df["TAG_NonDist"] == "Outside South East") & (mx_df["Distance"] < 25), "TAG_Flow"
+    ] = "Outside South East <25 miles"
+    mx_df.loc[
+        (mx_df["TAG_NonDist"] == "Outside South East")
+        & (mx_df["Distance"] >= 25)
+        & (mx_df["Distance"] < 100),
+        "TAG_Flow",
+    ] = "Outside South East 25 to 100 miles"
+    mx_df.loc[
+        (mx_df["TAG_NonDist"] == "Outside South East") & (mx_df["Distance"] >= 100), "TAG_Flow"
+    ] = "Outside South East  100 + miles - adjusted"
+    # Outside South East to/from London
+    mx_df.loc[
+        (mx_df["TAG_NonDist"] == "Outside South East to/from London")
+        & (mx_df["Distance"] < 100),
+        "TAG_Flow",
+    ] = "Outside South East to/from London < 100 miles"
+    mx_df.loc[
+        (mx_df["TAG_NonDist"] == "Outside South East to/from London")
+        & (mx_df["Distance"] >= 100),
+        "TAG_Flow",
+    ] = "Outside South East to/from London 100 + miles"
+
+    return mx_df
+
+
+def apply_ticket_splits(
+    mx_df: pd.DataFrame
+) -> pd.DataFrame:
+    """Split demand by ticket type.
+
+    Parameters
+    ----------
+    mx_df : pd.DataFrame
+        prepared demand matrix with ticket split proportions
+
+    Returns
+    -------
+    mx_df : pd.DataFrame
+        demand matrix by flow, ticket type and purpose
+    """
+    # rebalance proportion to adjust any possible loss due to precision
+    for c in ("F", "R", "S"):
+        mx_df.loc[:, c+"_Adj"] = mx_df[c] / (mx_df["F"] + mx_df["R"] + mx_df["S"])
+
+    # apply split proportions by ticket type
+    for c in ("F", "R", "S"):
+        mx_df.loc[:, c] = mx_df[c+"_Adj"] * mx_df["Demand"]
+
+    # keep needed columns
+    mx_df = mx_df[
+        [
+            "from_model_zone_id",
+            "to_model_zone_id",
+            "from_stn_zone_id",
+            "O_TLC",
+            "to_stn_zone_id",
+            "D_TLC",
+            "userclass",
+            "Purpose",
+            "F",
+            "R",
+            "S",
+        ]
+    ]
+
+    return mx_df
+
+
+def create_factors_for_missing_moira_movements(
+    mx_df: pd.DataFrame,
+    edge_factors: pd.DataFrame,
+    other_tickets_df: pd.DataFrame,
+    no_factors_df: pd.DataFrame,
+    internal_zone_limit : int = 1157,
+) -> Tuple[pd.DataFrame,
+           pd.DataFrame,
+           pd.DataFrame]:
+    """Produce Factors for missing movements/purposes/ticket types from other movments.
+
+
+    some movements don't have factors for specific ticket types or purposes given these do not
+    appear in MOIRA, hence this function populate growth factor records for missing
+    movments/ticket types with available ticket types/purposes for the same movement
+
+    Parameters
+    ----------
+    mx_df : pd.DataFrame
+        prepared stn2stn matrix by flow, ticket type and purpose
+    edge_factors : pd.DataFrame
+        EDGE gowth factors by flow, ticket type and purpose
+    other_tickets_df : pd.DataFrame
+        dataframe to record movements where other ticket types where used to fill
+        for missing ticket types
+    no_factors_df : pd.DataFrame
+        dataframe to record movemetns where no factor was found at all
+    internal_zone_limit : int
+        last zone in the internal range of zones
+    Returns
+    -------
+    upd_edge_factors : pd.DataFrame
+        updated edge factors daatframe with added records for missing movements/tickets
+    other_tickets_df: pd.DataFrame
+        movements where factor of other tickets was used
+    no_factors_df: pd.DataFrame
+        movements with no factor at all
+    """
+    # keep needed columns
+    edge_factors = edge_factors[
+        ["ZoneCodeFrom", "ZoneCodeTo", "purpose", "TicketType", "Demand_rate", "Flag"]
+    ]
+    # remove records with growth of nan
+    edge_factors = edge_factors[~edge_factors["Demand_rate"].isna()]
+    # copy of factors dataframe
+    upd_edge_factors = edge_factors.copy()
+    # melt Matrix
+    mx_df = pd.melt(
+        mx_df,
+        id_vars=[
+            "from_model_zone_id",
+            "to_model_zone_id",
+            "from_stn_zone_id",
+            "O_TLC",
+            "to_stn_zone_id",
+            "D_TLC",
+            "userclass",
+            "Purpose",
+        ],
+        value_vars=["F", "R", "S"],
+    )
+    # rename column
+    mx_df = mx_df.rename(
+        columns={
+            "value": "T_Demand",
+            "variable": "TicketType",
+            "O_TLC": "ZoneCodeFrom",
+            "D_TLC": "ZoneCodeTo",
+            "Purpose": "purpose",
+        }
+    )
+    # merge factors to matrix
+    mx_df = mx_df.merge(
+        edge_factors, how="left", on=["ZoneCodeFrom", "ZoneCodeTo", "TicketType", "purpose"]
+    )
+
+    # get records of movements missing in MOIRA
+    missing_moira = mx_df[mx_df["Demand_rate"].isna()].reset_index(drop=True)
+    # copy with zonal info
+    missing_moira_zonal = missing_moira.copy()
+    # add internal flag
+    missing_moira_zonal["Internal"] = 0
+    missing_moira_zonal.loc[
+        (missing_moira_zonal["from_model_zone_id"] <= internal_zone_limit)
+        & (missing_moira_zonal["to_model_zone_id"] <= internal_zone_limit),
+        "Internal",
+    ] = 1
+
+    # group to stn2stn
+    missing_moira = (
+        missing_moira.groupby(["ZoneCodeFrom", "ZoneCodeTo", "TicketType", "purpose"])[
+            "T_Demand"
+        ]
+        .sum()
+        .reset_index()
+    )
+
+    # merge factors
+    missing_moira = missing_moira.merge(
+        edge_factors, how="left", on=["ZoneCodeFrom", "ZoneCodeTo", "purpose"]
+    )
+    missing_moira_zonal = missing_moira_zonal.merge(
+        edge_factors, how="left", on=["ZoneCodeFrom", "ZoneCodeTo", "purpose"]
+    )
+    # rename column
+    missing_moira = missing_moira.rename(
+        columns={"TicketType_y": "Available_TicketType", "TicketType_x": "Missing_TicketType"}
+    )
+    missing_moira_zonal = missing_moira_zonal.rename(
+        columns={"TicketType_y": "Available_TicketType", "TicketType_x": "Missing_TicketType"}
+    )
+    # keep those that have available records
+    available_ticket = missing_moira[
+        ~missing_moira["Available_TicketType"].isna()
+    ]
+    # keep one ticket type
+    available_ticket = available_ticket.drop_duplicates(
+        subset=["ZoneCodeFrom", "ZoneCodeTo", "Missing_TicketType", "purpose"]
+    )
+    # keep needed columns
+    available_ticket = available_ticket[
+        [
+            "ZoneCodeFrom",
+            "ZoneCodeTo",
+            "purpose",
+            "Missing_TicketType",
+            "Available_TicketType",
+            "Demand_rate",
+        ]
+    ]
+    # rename columns
+    available_ticket = available_ticket.rename(columns={"Missing_TicketType": "TicketType"})
+    # create flag with '0' indicating it's a populated factor
+    available_ticket["Flag"] = 0
+    # add to EDGE factors
+    upd_edge_factors = pd.concat([upd_edge_factors, available_ticket], axis=0)
+
+    # logging DFs
+    # keep those that have available records
+    available_ticket_log = missing_moira_zonal[
+        ~missing_moira_zonal["Available_TicketType"].isna()
+    ]
+    available_ticket_log = (
+        available_ticket_log.groupby(
+            [
+                "ZoneCodeFrom",
+                "ZoneCodeTo",
+                "purpose",
+                "Missing_TicketType",
+                "Available_TicketType",
+                "Internal",
+            ]
+        )["T_Demand"]
+        .sum()
+        .reset_index()
+    )
+    # log these movments to main dataframe
+    other_tickets_df = pd.concat([other_tickets_df, available_ticket_log], axis=0)
+
+    # check missing tickets for current purpsoe in different purposes
+    missing_ticket = missing_moira_zonal[
+        missing_moira_zonal["Available_TicketType"].isna()
+    ]
+    # keep needed columns
+    missing_ticket = (
+        missing_ticket.groupby(["ZoneCodeFrom", "ZoneCodeTo", "Internal"])["T_Demand"]
+        .sum()
+        .reset_index()
+    )
+    # log these movments to main dataframe
+    no_factors_df = pd.concat([no_factors_df, missing_ticket], axis=0)
+
+    return upd_edge_factors, other_tickets_df, no_factors_df
+
+
+def apply_edge_growth_method1(
+    mx_df: pd.DataFrame,
+    edge_factors: pd.DataFrame,
+    to_home: bool = False
+) -> pd.DataFrame:
+    """Grow demand by factoring it by EDGE factors using method 1.
+
+    using method 1 where the factors are applied on P=O and A=D level
+
+    Parameters
+    ----------
+    mx_df : pd.DataFrame
+        prepared stn2stn matrix by flow, ticket type and purpose
+    edge_factors : pd.DataFrame
+        EDGE gowth factors by flow, ticket type and purpose
+    to_home : bool
+        True if the matrix is a ToHome matrix
+
+    Returns
+    -------
+    mx_df : pd.DataFrame
+        grown stn2stn demand matrix
+    """
+    # melt Matrix
+    mx_df = pd.melt(
+        mx_df,
+        id_vars=[
+            "from_model_zone_id",
+            "to_model_zone_id",
+            "from_stn_zone_id",
+            "O_TLC",
+            "to_stn_zone_id",
+            "D_TLC",
+            "userclass",
+            "Purpose",
+        ],
+        value_vars=["F", "R", "S"],
+    )
+    # rename column
+    mx_df = mx_df.rename(
+        columns={
+            "value": "T_Demand",
+            "variable": "TicketType",
+            "O_TLC": "ZoneCodeFrom",
+            "D_TLC": "ZoneCodeTo",
+            "Purpose": "purpose",
+        }
+    )
+    # merge new factors file to matrix
+    if to_home:
+        mx_df = mx_df.merge(
+            edge_factors,
+            how="left",
+            left_on=["ZoneCodeFrom", "ZoneCodeTo", "TicketType", "purpose"],
+            right_on=["ZoneCodeTo", "ZoneCodeFrom", "TicketType", "purpose"],
+        )
+
+        mx_df = mx_df.rename(
+            columns={
+                "ZoneCodeFrom_x": "ZoneCodeFrom",
+                "ZoneCodeTo_x": "ZoneCodeTo",
+            }
+        )
+
+    else:
+        mx_df = mx_df.merge(
+            edge_factors,
+            how="left",
+            on=["ZoneCodeFrom", "ZoneCodeTo", "TicketType", "purpose"],
+        )
+    # Records with nan means no factor was found hence no growth therefore fill nan with 1
+    mx_df.loc[:, "Demand_rate"] = mx_df["Demand_rate"].fillna(1)
+    # fill nan flag with zero as it doesn;t exist in the inut EDGE factors
+    mx_df.loc[:, "Flag"] = mx_df["Flag"].fillna(0)
+    # apply growth
+    mx_df.loc[:, "N_Demand"] = mx_df["T_Demand"] * mx_df["Demand_rate"]
+    # keep needed columns
+    mx_df = mx_df[
+        [
+            "from_model_zone_id",
+            "to_model_zone_id",
+            "from_stn_zone_id",
+            "ZoneCodeFrom",
+            "to_stn_zone_id",
+            "ZoneCodeTo",
+            "userclass",
+            "purpose",
+            "TicketType",
+            "T_Demand",
+            "N_Demand",
+        ]
+    ]
+
+    return mx_df
+
+
+def apply_edge_growth_method2(
+    mx_df: pd.DataFrame,
+    edge_factors: pd.DataFrame
+) -> pd.DataFrame:
+    """Grow demand by factoring it by EDGE factors using method 2.
+
+    using method 2 where an avergae factor of the two directions is applied.
+
+    Parameters
+    ----------
+    mx_df : pd.DataFrame
+        prepared stn2stn matrix by flow, ticket type and purpose
+    edge_factors : pd.DataFrame
+        EDGE gowth factors by flow, ticket type and purpose
+
+    Returns
+    -------
+    mx_df : pd.DataFrame
+        grown stn2stn demand matrix
+    """
+    # melt Matrix
+    mx_df = pd.melt(
+        mx_df,
+        id_vars=[
+            "from_model_zone_id",
+            "to_model_zone_id",
+            "from_stn_zone_id",
+            "O_TLC",
+            "to_stn_zone_id",
+            "D_TLC",
+            "userclass",
+            "Purpose",
+        ],
+        value_vars=["F", "R", "S"],
+    )
+    # rename column
+    mx_df = mx_df.rename(
+        columns={
+            "value": "T_Demand",
+            "variable": "TicketType",
+            "O_TLC": "ZoneCodeFrom",
+            "D_TLC": "ZoneCodeTo",
+            "Purpose": "purpose",
+        }
+    )
+    # merge new factors file to matrix on first direction O>D
+    mx_df = mx_df.merge(
+        edge_factors, how="left", on=["ZoneCodeFrom", "ZoneCodeTo", "TicketType", "purpose"]
+    )
+    # rename growth column to indicate first merge
+    # rename column
+    mx_df = mx_df.rename(columns={"Demand_rate": "1st_Dir_Growth"})
+    # merge new factors file to matrix on second direction O>D
+    mx_df = mx_df.merge(
+        edge_factors,
+        how="left",
+        left_on=["ZoneCodeFrom", "ZoneCodeTo", "TicketType", "purpose"],
+        right_on=["ZoneCodeTo", "ZoneCodeFrom", "TicketType", "purpose"],
+    )
+    # rename growth column to indicate second merge
+    # rename column
+    mx_df = mx_df.rename(
+        columns={
+            "ZoneCodeFrom_x": "ZoneCodeFrom",
+            "ZoneCodeTo_x": "ZoneCodeTo",
+            "Demand_rate": "2nd_Dir_Growth",
+        }
+    )
+    # get average growth for both directions
+    mx_df.loc[:, "Demand_rate"] = mx_df[["1st_Dir_Growth", "2nd_Dir_Growth"]].mean(axis=1)
+    # Records with nan means no factor was found hence no growth therefore fill nan with 1
+    mx_df.loc[:, "Demand_rate"] = mx_df[["Demand_rate"]].fillna(1)
+    # fill nan flag with zero as it doesn;t exist in the inut EDGE factors
+    mx_df.loc[:, "Flag_x"] = mx_df[["Flag_x"]].fillna(0)
+    mx_df.loc[:, "Flag_y"] = mx_df[["Flag_y"]].fillna(0)
+    mx_df["Flag"] = 0
+    mx_df.loc[(mx_df["Flag_x"] == 1) & (mx_df["Flag_y"] == 1), "Flag"] = 1
+    # apply growth
+    mx_df.loc[:, "N_Demand"] = mx_df["T_Demand"] * mx_df["Demand_rate"]
+    # keep needed columns
+    mx_df = mx_df[
+        [
+            "from_model_zone_id",
+            "to_model_zone_id",
+            "from_stn_zone_id",
+            "ZoneCodeFrom",
+            "to_stn_zone_id",
+            "ZoneCodeTo",
+            "userclass",
+            "purpose",
+            "TicketType",
+            "T_Demand",
+            "N_Demand",
+        ]
+    ]
+
+    return mx_df
+
+
+def prepare_logging_info(
+    other_tickets_df: pd.DataFrame,
+    no_factors_df: pd.DataFrame,
+    demand_total: float
+) -> Tuple[pd.DataFrame,
+           pd.DataFrame,
+           float,
+           float,
+           float,
+           float]:
+    """Calculate logging stats and prepare to write to logfile.
+
+
+    Function calculates logging stats of the proportion of the demand each category
+    has and the proportion of theat demand that is internal
+    the fucntion also prepare the dataframe in a format ready to print to the logfile
+
+    Parameters
+    ----------
+    other_tickets_df : pd.DataFrame
+        dataframe with movements that has used factors for other ticket types
+    no_factors_df : pd.DataFrame
+        dataframe with movements that has no factor at all
+    demand_total : float
+        sum of all input demand
+
+    Returns
+    -------
+    other_tickets_df : pd.DataFrame
+        dataframe with movements that has used factors for other ticket types
+    no_factors_df : pd.DataFrame
+        dataframe with movements that has no factor at all
+    no_factor_demand_prop: float
+        proportion of total demand with no factors proportion
+    tickets_demand_prop: float
+        proportion of total demand where factors for other ticket types were used
+    tickets_internal_prop: float
+        internal demand proportion out of tickets_demand_prop
+    no_factor_demand_prop: float
+        internal demand proportion out of no_factor_demand_prop
+    """
+    # log warning info
+    # get demand total by movement/ticekt
+    other_tickets_df = (
+        other_tickets_df.groupby(
+            [
+                "ZoneCodeFrom",
+                "ZoneCodeTo",
+                "purpose",
+                "Missing_TicketType",
+                "Available_TicketType",
+                "Internal",
+            ]
+        )["T_Demand"]
+        .sum()
+        .reset_index()
+    )
+    # get demand totals for movements where different ticket type was used
+    demand_total_ticket = other_tickets_df["T_Demand"].sum()
+    # demand total for internals
+    demand_total_ticket_internal = other_tickets_df["T_Demand"][
+        other_tickets_df["Internal"] == 1
+    ].sum()
+    # movements with no factor at all
+    no_factors_df = (
+        no_factors_df.groupby(["ZoneCodeFrom", "ZoneCodeTo", "Internal"])["T_Demand"]
+        .sum()
+        .reset_index()
+    )
+    # get demand totals for movements where different ticket type was used
+    demand_total_factors = no_factors_df["T_Demand"].sum()
+    # demand total for internals
+    demand_total_factors_internal = no_factors_df["T_Demand"][
+        no_factors_df["Internal"] == 1
+    ].sum()
+    # check proportion of unfactored demand to total demand and other tickets demand to total demand
+    #   as well as internal proportion of that demand
+    tickets_internal_prop = round(demand_total_ticket_internal / demand_total_ticket * 100, 3)
+    factors_internal_prop = round(
+        demand_total_factors_internal / demand_total_factors * 100, 3
+    )
+    # total proportions
+    no_factor_demand_prop = round(demand_total_factors / demand_total * 100, 3)
+    tickets_demand_prop = round(demand_total_ticket / demand_total * 100, 3)
+    # regroup dataframes for logging
+    other_tickets_df = (
+        other_tickets_df.groupby(
+            [
+                "ZoneCodeFrom",
+                "ZoneCodeTo",
+                "purpose",
+                "Missing_TicketType",
+                "Available_TicketType",
+            ]
+        )["T_Demand"]
+        .sum()
+        .reset_index()
+    )
+    no_factors_df = (
+        no_factors_df.groupby(["ZoneCodeFrom", "ZoneCodeTo"])["T_Demand"].sum().reset_index()
+    )
+
+    return (
+        other_tickets_df,
+        no_factors_df,
+        no_factor_demand_prop,
+        tickets_demand_prop,
+        tickets_internal_prop,
+        factors_internal_prop,
+    )
+
+
+def sum_periods_demand(
+    am_df: pd.DataFrame,
+    ip_df: pd.DataFrame,
+    pm_df: pd.DataFrame,
+    op_df: pd.DataFrame
+) -> pd.DataFrame:
+    """Sum Periods demand to 24Hr demand.
+
+    Parameters
+    ----------
+    am_df : pd.DataFrame
+        demand matrix for the AM period
+    ip_df : pd.DataFrame
+        demand matrix for the IP period
+    pm_df : pd.DataFrame
+        demand matrix for the PM period
+    op_df : pd.DataFrame
+        demand matrix for the OP period
+
+    Returns
+    -------
+    comb_df : pd.DataFrame
+        24Hr demand matrix
+    """
+    comb_df = am_df.merge(ip_df, how="outer", on=["from_model_zone_id", "to_model_zone_id"])
+    comb_df = comb_df.merge(pm_df, how="outer", on=["from_model_zone_id", "to_model_zone_id"])
+    comb_df = comb_df.merge(op_df, how="outer", on=["from_model_zone_id", "to_model_zone_id"])
+    # fill nans with zeros
+    comb_df = comb_df.fillna(0)
+    # sum 24Hr demand
+    comb_df.loc[:, "Demand"] = (
+        comb_df["AM_Demand"]
+        + comb_df["IP_Demand"]
+        + comb_df["PM_Demand"]
+        + comb_df["OP_Demand"]
+    )
+    # keep needed columns
+    comb_df = comb_df[["from_model_zone_id", "to_model_zone_id", "Demand"]]
+
+    return comb_df
+
+
+def average_two_matrices(
+    mx1_df: pd.DataFrame,
+    mx2_df: pd.DataFrame,
+    zones : int =1300
+) -> pd.DataFrame:
+    """Calculate the average of two input matrices.
+
+    Parameters
+    ----------
+    mx1_df : pd.DataFrame
+        first matrix
+    mx2_df : pd.DataFrame
+        second matrix
+    zones: int
+        number of model zones, default = 1300
+
+    Returns
+    -------
+    avg_mx : pd.DataFrame
+        averaged matrix
+    """
+    # create empty dataframe
+    avg_mx = pd.DataFrame(
+        list(itertools.product(range(1, zones + 1), range(1, zones + 1))),
+        columns=["from_model_zone_id", "to_model_zone_id"],
+    )
+    # get first matrix
+    avg_mx = avg_mx.merge(
+        mx1_df, how="outer", on=["from_model_zone_id", "to_model_zone_id"]
+    ).fillna(0)
+    # get second matrix
+    avg_mx = avg_mx.merge(
+        mx2_df, how="outer", on=["from_model_zone_id", "to_model_zone_id"]
+    ).fillna(0)
+    # sum demand
+    avg_mx.loc[:, "Demand"] = (avg_mx["Demand_x"] + avg_mx["Demand_y"]) / 2
+    # keep needed columns
+    avg_mx = avg_mx[["from_model_zone_id", "to_model_zone_id", "Demand"]].fillna(0)
+    return avg_mx
+
+
+def expand_matrix(
+    mx_df: pd.DataFrame,
+    zones : int =1300
+) -> pd.DataFrame:
+    """Expand matrix to all possible movements (zones x zones).
+
+    Parameters
+    ----------
+    mx_df : pd.DataFrame
+        matrix
+    zones: int
+        number of model zones, default = 1300
+
+    Returns
+    -------
+    expanded_mx : pd.DataFrame
+        expanded matrix
+    """
+    # create empty dataframe
+    expanded_mx = pd.DataFrame(
+        list(itertools.product(range(1, zones + 1), range(1, zones + 1))),
+        columns=["from_model_zone_id", "to_model_zone_id"],
+    )
+    # get first matrix
+    expanded_mx = expanded_mx.merge(
+        mx_df, how="outer", on=["from_model_zone_id", "to_model_zone_id"]
+    ).fillna(0)
+    return expanded_mx
+
+
+def fromto_2_from_by_averaging(
+    matrices_dict: dict,
+    norms_segments: list,
+    segments_method: dict
+)  -> dict:
+    """Get the FromHome demand by averaging FromHome and ToHome.
+
+
+    Function combines From/To by averaging the two directions to produce the 19
+    segments needed by NoRMS
+
+    Parameters
+    ----------
+    matrices_dict : dictionary
+        24Hr demand matrices dictionary
+    norms_segments : list
+        list of NoRMS demand segments
+    segments_method: dictionary
+        all demand segments in a From/To format
+
+    Returns
+    -------
+    matrices : dictionary
+        dictionary of matrices
+    """
+    # empty dictionary
+    matrices = {}
+
+    # loop over all norms segments
+    for segment in norms_segments:
+        # check if the segment has a ToHome component or if it's a non-home based
+        if (segment + "_T" in segments_method) and (segment[:3].lower() != "NHB".lower()):
+            # average the FromHome and the transposition of the toHome
+            matrices[segment] = average_two_matrices(
+                matrices_dict[segment], transpose_matrix(matrices_dict[segment + "_T"])
+            )
+        else:
+            # Expand the matrix and add to the matrices dict
+            matrices[segment] = expand_matrix(matrices_dict[segment])
+
+    return matrices
+
+
+def fromto_2_from_by_from(
+    matrices_dict: dict,
+    norms_segments: list
+) -> dict:
+    """Get the FromHome demand by using the FromHome only.
+
+
+    Function keeps the From home only when moving back to NoRMS segments for the
+    pd.DataFramel From/To
+
+    Parameters
+    ----------
+    matrices_dict : dictionary
+        24Hr demand matrices dictionary
+    norms_segments : list
+        list of NoRMS demand segments
+
+    Returns
+    -------
+    matrices : dictionary
+        dictionary of matrices
+    """
+    # empty dictionary
+    matrices = {}
+
+    # loop over all norms segments
+    for segment in norms_segments:
+        # expand the FromHome matrix and add to the matrices dict
+        matrices[segment] = expand_matrix(matrices_dict[segment])
+
+    return matrices
+
+
+def transpose_matrix(
+    mx_df: pd.DataFrame
+) -> pd.DataFrame:
+    """Transpose a matrix O<>D/P<>A.
+
+    Parameters
+    ----------
+    mx : pd.DataFrame
+        input matrix to transpose
+
+    Returns
+    -------
+    mx : pd.DataFrame
+        transposed matrix
+    """
+    # transpose to-home PA to OD by renaming from <> to model zone id
+    mx_df = mx_df.rename(
+        columns={
+            "from_model_zone_id": "to_model_zone_id",
+            "to_model_zone_id": "from_model_zone_id",
+        }
+    )
+
+    return mx_df
+
+
+def convert_csv_2_mat(
+    norms_segments: list,
+    cube_exe: pathlib.Path,
+    forecast_year: int,
+    output_folder: pathlib.Path
+) -> None:
+    """Convert CSV output matrices to Cube .MAT.
+
+
+    Function converts output CSV matrices into a signle Cube .MAT matrrix
+    in NoRMS input demand matrix format
+
+    Parameters
+    ----------
+    norms_segments : list
+        list of NoRMS input demand segments
+    cube_exe : Path
+        path to Cube Voyager executable
+    forecast_year : int
+        forecaset year
+    output_folder : Path
+        path to folder where CSV matrices are saved. this is where the .MAT
+        will also be saved to
+
+    """
+    # empty dictionary
+    mats_dict = {}
+    # create a dictionary of matrices and their paths
+    for segment in norms_segments:
+        mats_dict[segment] = pathlib.Path(output_folder,
+                                          f"{forecast_year}_24Hr_{segment}.csv")
+
+    # call CUBE convertor class
+    c_m = CUBEMatConverter(cube_exe)
+    c_m.csv_to_mat(1300, mats_dict, pathlib.Path(output_folder,
+                                                 "PT_24hr_Demand.MAT"), 1)
+
+
+def run_edge_growth(
+    params: forecast_cnfg.EDGEParameters
+) -> None:
+    """Run Growth Process."""
+    LOG.info("#" * 80)
+    LOG.info("Started Process @ %s", timing.get_datetime())
+    LOG.info("#" * 80)
+
+    # Process Fixed objects
+    periods = ["AM", "IP", "PM", "OP"]
+
+    # ## READ INPUT FILES ## #
+    # Custom input files
+    segments_to_uc = file_ops.read_df(params.segments_to_uc_path)
+    ticket_type_splits = file_ops.read_df(params.ticket_type_splits_path)
+    flow_cats = file_ops.read_df(params.flow_cat_path)
+    norms_to_edge_stns = file_ops.read_df(params.norms_to_edge_stns_path)
+
+    # EDGE files
+    edge_flows_file = file_ops.read_df(params.edge_flows_path)
+    edge_growth_factors = file_ops.read_df(params.edge_factors_path)
+
+    # Add Flag = 1 for all input factors in EDGE
+    #    i.e. Flag = 1 if the factor comes directly from EDGE
+    edge_growth_factors.loc[:, "Flag"] = 1
+
+    # demand segment list groups
+    # NoRMS demand segments
+    norms_segments = [
+        "HBEBCA_Int",
+        "HBEBNCA_Int",
+        "NHBEBCA_Int",
+        "NHBEBNCA_Int",
+        "HBWCA_Int",
+        "HBWNCA_Int",
+        "HBOCA_Int",
+        "HBONCA_Int",
+        "NHBOCA_Int",
+        "NHBONCA_Int",
+        "EBCA_Ext_FM",
+        "EBCA_Ext_TO",
+        "EBNCA_Ext",
+        "HBWCA_Ext_FM",
+        "HBWCA_Ext_TO",
+        "HBWNCA_Ext",
+        "OCA_Ext_FM",
+        "OCA_Ext_TO",
+        "ONCA_Ext",
+    ]
+
+    # these demand segments need to have the iRSj probabilities transposed
+    internal_to_home = [
+        "HBEBCA_Int_T",
+        "HBEBNCA_Int_T",
+        "NHBEBCA_Int_T",
+        "NHBEBNCA_Int_T",
+        "HBWCA_Int_T",
+        "HBWNCA_Int_T",
+        "HBOCA_Int_T",
+        "HBONCA_Int_T",
+        "NHBOCA_Int_T",
+        "NHBONCA_Int_T",
+    ]
+
+    # below dictionary sets out the factoring method for each demand segment where:
+    #           1: Apply P=O and A=D (i.e. PA factoring as it is)
+    #           2: Apply Average of both directions
+    segments_method = {
+        "HBEBCA_Int": 1,
+        "HBEBNCA_Int": 1,
+        "NHBEBCA_Int": 2,
+        "NHBEBNCA_Int": 2,
+        "HBWCA_Int": 1,
+        "HBWNCA_Int": 1,
+        "HBOCA_Int": 1,
+        "HBONCA_Int": 1,
+        "NHBOCA_Int": 2,
+        "NHBONCA_Int": 2,
+        "HBEBCA_Int_T": 1,
+        "HBEBNCA_Int_T": 1,
+        "NHBEBCA_Int_T": 2,
+        "NHBEBNCA_Int_T": 2,
+        "HBWCA_Int_T": 1,
+        "HBWNCA_Int_T": 1,
+        "HBOCA_Int_T": 1,
+        "HBONCA_Int_T": 1,
+        "NHBOCA_Int_T": 2,
+        "NHBONCA_Int_T": 2,
+        "EBCA_Ext_FM": 1,
+        "EBNCA_Ext": 2,
+        "HBWCA_Ext_FM": 1,
+        "HBWNCA_Ext": 2,
+        "OCA_Ext_FM": 1,
+        "ONCA_Ext": 2,
+        "EBCA_Ext_TO": 1,
+        "HBWCA_Ext_TO": 1,
+        "OCA_Ext_TO": 1,
+    }
+
+    # get list of demand segments
+    demand_segment_list = segments_to_uc["MX"].tolist()
+
+    # factored matricies dictionary
+    factored_matrices = {}
+    factored_24hr_matrices = {}
+
+    # empty DFs for recording missing factors
+    other_tickets_df = pd.DataFrame()
+    no_factors_df = pd.DataFrame()
+
+    # set demand total to 0
+    demand_total = 0
+
+    # loop over periods
+    for period in tqdm(periods, desc="Time Periods Loop ", unit=" Period", colour="cyan"):
+        LOG.info(
+            "-- Processing Time Period %s @ %s",
+            period,
+            timing.get_datetime(),
+        )
+        # read distance matrix
+        dist_mx = file_ops.read_df(params.matrices_to_grow_dir / f"{period}_stn2stn_costs.csv")
+        # read iRSj props
+        irsj_props = pd.read_hdf(
+            params.matrices_to_grow_dir / f"{period}_iRSj_probabilities.h5", key="iRSj"
+        )
+        # period dictionary
+        factored_matrices[period] = {}
+        LOG.info(
+            "Demand Segment           Base_Demand             %s_Demand", params.forecast_year
+        )
+        # loop over demand segments
+        for segment in tqdm(
+            demand_segment_list,
+            desc="    Demand Segments Loop ",
+            unit=" Segment",
+            colour="cyan",
+        ):
+            # check if ToHome segment
+            to_home = bool(segment in internal_to_home)
+            # demand matrices
+            demand_mx = file_ops.read_df(
+                params.matrices_to_grow_dir / f"{period}_{segment}.csv"
+            )
+            tot_input_demand = round(demand_mx["Demand"].sum())
+            # sum total demand
+            demand_total = demand_total + tot_input_demand
+            # add UCs to demand based on demand segment
+            demand_mx.loc[:, "userclass"] = segments_to_uc[
+                segments_to_uc["MX"] == segment
+            ].iloc[0]["userclass"]
+            # keep needed columns
+            demand_mx = demand_mx[
+                ["from_model_zone_id", "to_model_zone_id", "userclass", "Demand"]
+            ]
+            # keep non-zero demand records
+            demand_mx = demand_mx.loc[demand_mx["Demand"] > 0].reset_index(drop=True)
+            # prepare demand matrix
+            demand_mx = prepare_stn2stn_matrix(
+                demand_mx, irsj_props, dist_mx, norms_to_edge_stns, to_home
+            )
+            # assign EDGE flows
+            demand_mx = assign_edge_flow(edge_flows_file, flow_cats, demand_mx)
+            # add TAG flows
+            demand_mx = add_distance_band_tag_flow(demand_mx)
+            # add prupsoes to matrix
+            demand_mx = assign_purposes(demand_mx)
+            # add ticket splits props
+            demand_mx = demand_mx.merge(
+                ticket_type_splits, how="left", on=["TAG_Flow", "Purpose"]
+            )
+            # apply Ticket Splits
+            demand_mx = apply_ticket_splits(demand_mx)
+            # Get factors for missing movements if any
+            (
+                edge_growth_factors,
+                other_tickets_df,
+                no_factors_df,
+            ) = create_factors_for_missing_moira_movements(
+                demand_mx, edge_growth_factors, other_tickets_df, no_factors_df
+            )
+            # get factoring method
+            method = segments_method[segment]
+            # apply factoring based on demand segment
+            if method == 1:
+                demand_mx = apply_edge_growth_method1(demand_mx, edge_growth_factors, to_home)
+            else:
+                demand_mx = apply_edge_growth_method2(demand_mx, edge_growth_factors)
+
+            # move back to zone2zone matrix
+            demand_mx = (
+                demand_mx.groupby(["from_model_zone_id", "to_model_zone_id"])[
+                    ["T_Demand", "N_Demand"]
+                ]
+                .sum()
+                .reset_index()
+            )
+            tot_output_demand = round(demand_mx["N_Demand"].sum())
+            LOG.info(
+                "%s                 %s                   %s",
+                segment,
+                tot_input_demand,
+                tot_output_demand,
+            )
+
+            # ammend forecast matrix to main dictionary
+            demand_mx = demand_mx[["from_model_zone_id", "to_model_zone_id", "N_Demand"]]
+            demand_mx = demand_mx.rename(columns={"N_Demand": f"{period}_Demand"})
+            factored_matrices[period][segment] = demand_mx
+
+    # get logging stats
+    (
+        other_tickets_df,
+        no_factors_df,
+        no_factor_demand_prop,
+        tickets_demand_prop,
+        tickets_internal_prop,
+        factors_internal_prop,
+    ) = prepare_logging_info(other_tickets_df, no_factors_df, demand_total)
+
+    # write filled factors file
+    file_ops.write_df(
+        edge_growth_factors, params.export_path / "Filled_Factors.csv", index=False
+    )
+
+    # if the proportion of the demand that has no factor at all in EDGE exceeds 1%
+    #        then report these movements and quit the program
+    #        user MUST look into these movements and check why these have no factor
+    #        and act accordingly
+    if no_factor_demand_prop > 1:
+        LOG.warning(
+            f"          Demand with no factors  = {no_factor_demand_prop}% "
+            / "exceeding the 1% threshold of the total demand hence the process terminated"
+        )
+        LOG.warning("           Table Below lists all movements with no factors:")
+        LOG.warning("          %s", no_factors_df.to_string(index=False))
+        LOG.info(
+            "Process was interrupted @ %s", timing.get_datetime()
+        )
+        print("Process was interrupted - Check the logfile for more details!")
+        # quit
+        raise ValueError(
+            "Process interrupted due to high proportion of demand"
+            " having no Growth factor - see Logfile for more details!"
+        )
+
+    LOG.info(
+        "          Records below have missing factors for -Missing_TicketType- "
+        "and therefore growth factors for"
+    )
+    LOG.info("          Tickets from Available_TicektType- have been used")
+    LOG.info(
+        "          Total demand proportion for these movements = %s %% "
+        "of which %s %% is Internal",
+        tickets_demand_prop,
+        tickets_internal_prop,
+    )
+    LOG.info("          -----------------------------------")
+    LOG.info("%s", other_tickets_df.to_string(index=False))
+    # log info
+    LOG.warning(
+        "          Records below have no factors at all for these movements "
+        "hence no growth have been applied:"
+    )
+    LOG.warning(
+        "          Total demand proportion for these movements = "
+        "%s %% of which %s %% is Internal",
+        no_factor_demand_prop,
+        factors_internal_prop,
+    )  ####LOG PYLINT
+    LOG.warning("          -----------------------------------")
+    LOG.warning("%s", no_factors_df.to_string(index=False))
+
+    # write out matrices
+    for segment in segments_method:
+        # get demand for each period
+        am_mx = factored_matrices["AM"][segment]
+        ip_mx = factored_matrices["IP"][segment]
+        pm_mx = factored_matrices["PM"][segment]
+        op_mx = factored_matrices["OP"][segment]
+        # get 24Hr demand amtrix
+        demand_mx = sum_periods_demand(am_mx, ip_mx, pm_mx, op_mx)
+        # add to 24Hr matrices dict
+        factored_24hr_matrices[segment] = demand_mx
+
+    # Combine matrices into NoRMS segments
+    norms_matrices1 = fromto_2_from_by_averaging(
+        factored_24hr_matrices, norms_segments, segments_method
+    )
+    # norms_matrices2 = pFunc.fromto_2_from_by_from(factored_24Hr_matrices, norms_segments)
+    # plot matrices
+    for segment in norms_segments:
+        # write out demand matrix
+        file_ops.write_df(
+            norms_matrices1[segment],
+            params.export_path / f"{params.forecast_year}_24Hr_{segment}.csv",
+            index=False,
+        )
+        # norms_matrices2[segment].to_csv(
+        #    f'{export_path}/{forecast_year}/{forecast_year}_24Hr_{segment}.csv', index=False)
+    # convert to NoRMS format .MAT
+    convert_csv_2_mat(
+        norms_segments, params.cube_exe, params.forecast_year, params.export_path
+    )
+    print("Process finished successfully!")
+    LOG.info(
+        "Process finished successfully @ %s", timing.get_datetime()
+    )