--- conflicted
+++ resolved
@@ -23,19 +23,8 @@
 import time
 import warnings
 from os import PathLike
-<<<<<<< HEAD
+from packaging import version
 from typing import Any, Collection, Iterable, Iterator, List, Optional, Sequence, Tuple, Union
-=======
-from packaging import version
-
-from typing import Any
-from typing import List
-from typing import Tuple
-from typing import Union
-from typing import Optional
-from typing import Iterable
-from typing import Sequence
->>>>>>> cc1ed8b1
 
 # Third Party
 import numpy as np
@@ -946,14 +935,6 @@
     )
 
 
-<<<<<<< HEAD
-def copy_files(
-    src_dir: nd.PathLike,
-    dst_dir: nd.PathLike,
-    filenames: List[str],
-    process_count: int = consts.PROCESS_COUNT,
-) -> None:
-=======
 def copy_template_segment_files(
     src_dir: nd.PathLike,
     dst_dir: nd.PathLike,
@@ -1025,12 +1006,12 @@
     )
 
 
-def copy_files(src_dir: nd.PathLike,
-               dst_dir: nd.PathLike,
-               filenames: List[str],
-               process_count: int = consts.PROCESS_COUNT,
-               ) -> None:
->>>>>>> cc1ed8b1
+def copy_files(
+    src_dir: nd.PathLike,
+    dst_dir: nd.PathLike,
+    filenames: List[str],
+    process_count: int = consts.PROCESS_COUNT,
+) -> None:
     """Copy files from src_dir to dst_dir
 
     Copies all files in `filenames` from `src_dir` into `dst_dir`. Internally
