--- conflicted
+++ resolved
@@ -141,18 +141,14 @@
 
 
 class Bounds(NamedTuple):
-<<<<<<< HEAD
-=======
     """Coordinates for geospatial extent."""
 
->>>>>>> ab80a61d
     min_x: int
     min_y: int
     max_x: int
     max_y: int
 
 
-<<<<<<< HEAD
 @dataclasses.dataclass
 class LegendLabelValues:
     lower: float
@@ -161,8 +157,6 @@
     upper_formatted: str
 
 
-=======
->>>>>>> ab80a61d
 ##### FUNCTIONS #####
 def match_files(folder: Path, pattern: re.Pattern) -> Iterator[tuple[dict[str, str], Path]]:
     """Iterate through all files in folder which match `pattern`.
@@ -551,12 +545,8 @@
     positive_negative_colormaps: bool = False,
     legend_label_fmt: str = "{:.1%}",
     legend_title: Optional[str] = None,
-<<<<<<< HEAD
     zoomed_bounds: Optional[Bounds] = Bounds(300000, 150000, 600000, 500000),
     missing_kwds: Optional[dict[str, Any]] = None,
-=======
-    zoomed_bounds: Optional[Bounds] = Bounds(300000, 340000, 550000, 650000),
->>>>>>> ab80a61d
 ):
     legend_kwargs = dict(title_fontsize="large", fontsize="medium")
 
@@ -568,17 +558,6 @@
     if ncols == 1:
         axes = [axes]
 
-<<<<<<< HEAD
-    ncols = 1 if zoomed_bounds is None else 2
-
-    fig, axes = plt.subplots(
-        1, ncols, figsize=(20, 15), frameon=False, constrained_layout=True
-    )
-    if ncols == 1:
-        axes = [axes]
-
-=======
->>>>>>> ab80a61d
     fig.suptitle(title, fontsize="xx-large", backgroundcolor="white")
     for ax in axes:
         ax.set_aspect("equal")
@@ -589,14 +568,10 @@
         if analytical_area is not None:
             add_analytical_area(ax, analytical_area)
     if analytical_area is not None:
-<<<<<<< HEAD
-        axes[0].legend(**LEGEND_KWARGS, loc="upper right")
+        axes[0].legend(**legend_kwargs, loc="upper right")
 
     # Drop nan
     # geodata = geodata.loc[~geodata[column_name].isna()]
-=======
-        axes[0].legend(**legend_kwargs, loc="upper right")
->>>>>>> ab80a61d
 
     kwargs = dict(
         column=column_name,
@@ -605,11 +580,7 @@
         k=7,
         legend_kwds=dict(
             title=legend_title if legend_title else str(column_name).title(),
-<<<<<<< HEAD
-            **LEGEND_KWARGS,
-=======
             **legend_kwargs,
->>>>>>> ab80a61d
             loc="upper right",
         ),
         missing_kwds={
@@ -642,11 +613,7 @@
             label_fmt=legend_label_fmt,
             n_bins=n_bins,
             bins=list(filter(lambda x: x > 0, bins)) if bins is not None else bins,
-<<<<<<< HEAD
-            nan_style=kwargs["missing_kwds"],
-=======
             nan_colour=(1.0, 0.0, 0.0, 1.0),
->>>>>>> ab80a61d
         )
         cmap = negative_cmap + positive_cmap
         # Update colours index to be the same order as geodata
@@ -706,12 +673,6 @@
         axes[1].set_xlim(zoomed_bounds.min_x, zoomed_bounds.max_x)
         axes[1].set_ylim(zoomed_bounds.min_y, zoomed_bounds.max_y)
 
-<<<<<<< HEAD
-=======
-    if ncols == 2 and zoomed_bounds is not None:
-        axes[1].set_xlim(zoomed_bounds.min_x, zoomed_bounds.max_x)
-        axes[1].set_ylim(zoomed_bounds.min_y, zoomed_bounds.max_y)
->>>>>>> ab80a61d
     axes[ncols - 1].annotate(
         "Source: NorMITs Demand",
         xy=(0.9, 0.01),
@@ -841,11 +802,7 @@
             / "NTEM_forecast_growth_{}_{}_{}-{}.pdf".format(  # pylint: disable=consider-using-f-string
                 params["year"], *base_key, plot_zoning
             ),
-<<<<<<< HEAD
-            "NTEM Forecast {} - {} {}".format(
-=======
             "NTEM Forecast {} - {} {}".format(  # pylint: disable=consider-using-f-string
->>>>>>> ab80a61d
                 params["year"],
                 params["trip_origin"].upper(),
                 params["user_class"].title(),
@@ -1353,17 +1310,11 @@
 
 
 def _mapclassify_natural(
-<<<<<<< HEAD
-    y: np.ndarray, k: int = 5, initial: int = 10
-) -> mapclassify.NaturalBreaks:
-    """Wrapper around NaturalBreaks to try smaller values of k on error.
-=======
     y: np.ndarray,
     k: int = 5,  # pylint: disable=invalid-name
     initial: int = 10,
 ) -> mapclassify.NaturalBreaks:
     """Try smaller values of k on error of NaturalBreaks.
->>>>>>> ab80a61d
 
     Parameters
     ----------
@@ -1393,13 +1344,8 @@
     cmap_name: str,
     n_bins: int = 5,
     label_fmt: str = "{:.0f}",
-<<<<<<< HEAD
-    bins: Optional[List[Union[int, float]]] = None,
-    nan_style: Optional[dict[str, Any]] = None,
-=======
     bins: Optional[list[int | float]] = None,
     nan_colour: Optional[tuple[float, float, float, float]] = None,
->>>>>>> ab80a61d
 ) -> CustomCmap:
     """Calculate a NaturalBreaks colour map."""
 
@@ -1432,17 +1378,10 @@
     bin_categories = bin_categories.reindex_like(data)
     colours = colours.reindex(bin_categories.index)
 
-<<<<<<< HEAD
-    if nan_style is None:
-        colours.loc[bin_categories.isna(), :] = np.nan
-    else:
-        colours.loc[bin_categories.isna(), :] = nan_style.get("color", (1, 0, 0, 1))
-=======
     if nan_colour is None:
         colours.loc[bin_categories.isna(), :] = np.nan
     else:
         colours.loc[bin_categories.isna(), :] = nan_colour
->>>>>>> ab80a61d
 
     min_bin = np.min(finite)
     if min_bin > mc_bins.bins[0]:
@@ -1457,18 +1396,8 @@
         patches.Patch(fc=c, label=l, ls="") for c, l in zip(cmap(range(mc_bins.k)), labels)
     ]
 
-<<<<<<< HEAD
-    if nan_style is not None:
-        legend.append(
-            patches.Patch(
-                fc=nan_style.get("color", (1, 0, 0, 1)),
-                label=nan_style.get("label", "Missing Values"),
-            )
-        )
-=======
     if nan_colour is not None:
         legend.append(patches.Patch(fc=nan_colour, label="Missing Values", ls=""))
->>>>>>> ab80a61d
 
     return CustomCmap(bin_categories, colours, legend)
 
@@ -1494,11 +1423,7 @@
         with backend_pdf.PdfPages(
             os.path.join(
                 out_folder,
-<<<<<<< HEAD
-                f"iter{iter}",
-=======
                 f"iter{iteration}",
->>>>>>> ab80a61d
                 "NTEM",
                 f"{hb_nhb}_{pa}",
                 "reports",
@@ -1626,11 +1551,7 @@
                     plot_type=plot_type,
                     hb_nhb=hb_nhb,
                     pa=pa,
-<<<<<<< HEAD
-                    iter=scenario,
-=======
                     iteration=scenario,
->>>>>>> ab80a61d
                 )
         else:
             data = {}
@@ -1670,60 +1591,18 @@
                 plot_type=plot_type,
                 hb_nhb=hb_nhb,
                 pa=pa,
-<<<<<<< HEAD
-                iter=scenario,
-=======
                 iteration=scenario,
->>>>>>> ab80a61d
             )
 
 
 ##### MAIN #####
 if __name__ == "__main__":
-<<<<<<< HEAD
-    # iteration_folder = Path(r"I:\NorMITs Demand\noham\NTEM\iter1d")
-    # forecast_matrix_folder = iteration_folder / r"Matrices\24hr VDM PA Matrices"
-
-    # pa_parameters = PAPlotsParameters(
-    #     base_matrix_folder=Path(r"I:\NorMITs Demand\import\noham\post_me\tms_seg_pa"),
-    #     forecast_matrix_folder=forecast_matrix_folder,
-    #     matrix_zoning="noham",
-    #     plot_zoning="lad_2020_internal_noham",
-    #     output_folder=forecast_matrix_folder / "Plots",
-    #     geospatial_file=GeoSpatialFile(
-    #         Path(
-    #             r"Y:\Data Strategy\GIS Shapefiles"
-    #             r"\lad_2020_internal_noham\lad_2020_internal_noham_zoning.shp"
-    #         ),
-    #         "zone_name",
-    #     ),
-    #     analytical_area_shape=GeoSpatialFile(
-    #         Path(
-    #             r"Y:\Data Strategy\GIS Shapefiles\North Analytical Area"
-    #             r"\Boundary\north_analytical_area_simple_boundary.shp"
-    #         ),
-    #         "Name",
-    #     ),
-    #     tempro_comparison_folder=iteration_folder / r"Matrices\PA\TEMPro Comparisons",
-    #     tempro_comparison_summary_zoning="3_sector",
-    #     base_year=2018,
-    # )
-
-    # main(pa_parameters)
-
-    for i in ["hb"]:
-=======
     for trip_origin in ["hb"]:
->>>>>>> ab80a61d
         for j in ["productions", "attractions"]:
             plot_tripend_iters(
                 scenario="9.7-COVID",
                 pa=j,
-<<<<<<< HEAD
-                hb_nhb=i,
-=======
                 hb_nhb=trip_origin,
->>>>>>> ab80a61d
                 zone_name="lad_2020",
                 segmentation="hb_p_tp_week",
                 years=[2021, 2030, 2040],
